package emissary.id;

import java.io.File;
import java.io.FileInputStream;
import java.io.IOException;
import java.io.InputStream;
<<<<<<< HEAD
import java.nio.channels.Channels;
=======
import java.util.ArrayList;
>>>>>>> 0d218f2a
import java.util.HashMap;
import java.util.List;
import java.util.Map;

import emissary.core.IBaseDataObject;
import org.apache.commons.lang.StringUtils;
import org.apache.tika.io.TikaInputStream;
import org.apache.tika.metadata.Metadata;
import org.apache.tika.mime.MediaType;
import org.apache.tika.mime.MimeTypeException;
import org.apache.tika.mime.MimeTypes;
import org.apache.tika.mime.MimeTypesFactory;

/**
 * Perform file identification tests using the configured TIKA_SIGNATURE_FILE to drive the identification process
 */
public class TikaFilePlace extends emissary.id.IdPlace {
    private static final String DEFAULT_TIKA_SIGNATURE_FILE = "TikaMagic.xml";
    private static final String APPLICATION = "application";
    private static final String IMAGE = "image";
    private static final String DASH = "-";

    protected Map<String, Integer> minSizeMap = new HashMap<>();
    protected List<String> tikaSignaturePaths = new ArrayList<>();
    protected boolean includeFilenameMimeType = true;

    protected MimeTypes mimeTypes;

    /**
     * The remote constructor
     */
    public TikaFilePlace(String cfgInfo, String dir, String placeLoc) throws IOException {
        super(cfgInfo, dir, placeLoc);
        configurePlace();
    }

    /**
     * The static standalone (test) constructor. The cfgInfo argument is an absolute path to some configuration file.
     *
     * @param cfgInfo absolute path to a configuration file
     */
    public TikaFilePlace(String cfgInfo) throws IOException {
        super(cfgInfo, "TestTikaFilePlace.foo.com:8003");
        configurePlace();
    }

    /**
     * The local constructor.
     */
    public TikaFilePlace() throws IOException {
        configurePlace();
    }

    /**
     * Set up place specific information from the config file, load JNI, etc.
     */
    protected void configurePlace() throws IOException {

        configureIdPlace(); // pick up ID_IGNORE types
        tikaSignaturePaths = configG.findEntries("TIKA_SIGNATURE_FILE", DEFAULT_TIKA_SIGNATURE_FILE);
        includeFilenameMimeType = configG.findBooleanEntry("INCLUDE_FILENAME_MIME_TYPE", includeFilenameMimeType);

<<<<<<< HEAD
        try (InputStream in = new FileInputStream(tikaSignaturePath)) {
            mimeTypes = MimeTypesFactory.create(in);
=======
        try {
            InputStream[] tikaSignatures = getTikaSignatures();
            mimeTypes = MimeTypesFactory.create(tikaSignatures);
>>>>>>> 0d218f2a
        } catch (MimeTypeException e) {
            logger.error("Error loading tika configuration: " + tikaSignaturePaths.toString(), e);
            throw new IOException("Error loading tika configuration" + tikaSignaturePaths.toString());
        }

        for (Map.Entry<String, String> entry : configG.findStringMatchMap("MIN_SIZE_").entrySet()) {
            try {
                minSizeMap.put(entry.getKey(), Integer.parseInt(entry.getValue()));
            } catch (NumberFormatException ex) {
                logger.info("Must be numeric MIN_SIZE_" + entry.getKey() + " = " + entry.getValue());
            }
        }
    }

    /**
     * Iterates over multiple configured signature paths, and returns an array of input streams of the configured paths
     *
     * @return InputStream array
     * @throws IOException if configured files does not exists
     */
    private InputStream[] getTikaSignatures() throws IOException {
        List<InputStream> tikaSignatures = new ArrayList<>();

        for (String tikaSignaturePath : tikaSignaturePaths) {
            File mfile = new File(tikaSignaturePath);
            if (!mfile.exists() || !mfile.canRead()) {
                throw new IOException("Missing or unreadable TIKA_SIGNATURE_FILE " + tikaSignaturePath);
            }

            logger.debug("Tika Signature File:  " + tikaSignaturePath);
            tikaSignatures.add(new FileInputStream(tikaSignaturePath));
        }

        return tikaSignatures.toArray(new InputStream[0]);
    }

    /**
     * Use the Tika mime type (magic) detector to identify the file type
     *
     * @param d the IBaseDataObject payload to evaluate
     * @return mediaType
     */
    private MediaType detectType(IBaseDataObject d) throws Exception {
<<<<<<< HEAD
        try (InputStream input = TikaInputStream.get(Channels.newInputStream(d.getDataContainer().channel()))) {
            Metadata metadata = new Metadata();
            MediaType mediaType = mimeTypes.detect(input, metadata);
            logger.debug("Tika type: " + mediaType.toString());
            return mediaType;
        }
=======
        Metadata metadata = new Metadata();
        InputStream input = TikaInputStream.get(d.data(), metadata);
        appendFilenameMimeTypeSupport(d, metadata);
        MediaType mediaType = mimeTypes.detect(input, metadata);
        logger.debug("Tika type: " + mediaType.toString());
        return mediaType;
>>>>>>> 0d218f2a
    }

    /**
     * Use filename to support the mime type detection, if not disabled in TikaFilePlace.cfg
     *
     * @param d the IBaseDataObject payload to evaluate
     * @param metadata from the file, for Tika to process
     */
    private void appendFilenameMimeTypeSupport(IBaseDataObject d, Metadata metadata) {
        if (includeFilenameMimeType) {
            logger.debug("Filename support for Mime Type detection is enabled");
            metadata.set(Metadata.RESOURCE_NAME_KEY, d.getFilename());
        }
    }

    /**
     * Consume a DataObject, and return a transformed one.
     *
     * @param d the IBaseDataObject payload to evaluate
     */
    @Override
    public void process(IBaseDataObject d) {
        // Bail out on empty data
        if (d.getDataContainer().length() == 0) {
            d.setCurrentForm(emissary.core.Form.EMPTY);
            d.setFileType(emissary.core.Form.EMPTY);
            return;
        }

        try {
            MediaType mediaType = detectType(d);
            long payloadLength = d.getDataContainer().length();

            if (mediaType == null || ignores.contains(mediaType.toString()) || StringUtils.isBlank(mediaType.getType())
                    || StringUtils.isBlank(mediaType.getSubtype())) {
                logger.debug("Tika did not detect a file type.");
                return;
            }

            StringBuilder currentForm = new StringBuilder();
            if (!APPLICATION.equalsIgnoreCase(mediaType.getType()) && !IMAGE.equalsIgnoreCase(mediaType.getType())) {
                currentForm.append(mediaType.getType().toUpperCase()).append(DASH);
            }
            currentForm.append(mediaType.getSubtype().toUpperCase());
            String newForm = currentForm.toString();

            if (minSizeMap.containsKey(newForm) && payloadLength < minSizeMap.get(newForm)) {
                logger.debug("Type {} does not meet min size requirement {} < {}", newForm, minSizeMap.get(newForm), payloadLength);
                return;
            }

            logger.debug("Setting current form to " + currentForm);
            d.setCurrentForm(renamedForm(newForm));
            d.setFileTypeIfEmpty(newForm);
        } catch (Exception e) {
            logger.error("Could not run Tika Detection", e);
            return;
        }
        return;
    }

    /**
     * Main to run standalone test of the place
     *
     * @param args The file to test
     */
    public static void main(String[] args) {
        mainRunner(TikaFilePlace.class.getName(), args);
    }
}<|MERGE_RESOLUTION|>--- conflicted
+++ resolved
@@ -4,11 +4,8 @@
 import java.io.FileInputStream;
 import java.io.IOException;
 import java.io.InputStream;
-<<<<<<< HEAD
 import java.nio.channels.Channels;
-=======
 import java.util.ArrayList;
->>>>>>> 0d218f2a
 import java.util.HashMap;
 import java.util.List;
 import java.util.Map;
@@ -71,14 +68,9 @@
         tikaSignaturePaths = configG.findEntries("TIKA_SIGNATURE_FILE", DEFAULT_TIKA_SIGNATURE_FILE);
         includeFilenameMimeType = configG.findBooleanEntry("INCLUDE_FILENAME_MIME_TYPE", includeFilenameMimeType);
 
-<<<<<<< HEAD
-        try (InputStream in = new FileInputStream(tikaSignaturePath)) {
-            mimeTypes = MimeTypesFactory.create(in);
-=======
         try {
             InputStream[] tikaSignatures = getTikaSignatures();
             mimeTypes = MimeTypesFactory.create(tikaSignatures);
->>>>>>> 0d218f2a
         } catch (MimeTypeException e) {
             logger.error("Error loading tika configuration: " + tikaSignaturePaths.toString(), e);
             throw new IOException("Error loading tika configuration" + tikaSignaturePaths.toString());
@@ -122,21 +114,13 @@
      * @return mediaType
      */
     private MediaType detectType(IBaseDataObject d) throws Exception {
-<<<<<<< HEAD
         try (InputStream input = TikaInputStream.get(Channels.newInputStream(d.getDataContainer().channel()))) {
             Metadata metadata = new Metadata();
+            appendFilenameMimeTypeSupport(d, metadata);
             MediaType mediaType = mimeTypes.detect(input, metadata);
             logger.debug("Tika type: " + mediaType.toString());
             return mediaType;
         }
-=======
-        Metadata metadata = new Metadata();
-        InputStream input = TikaInputStream.get(d.data(), metadata);
-        appendFilenameMimeTypeSupport(d, metadata);
-        MediaType mediaType = mimeTypes.detect(input, metadata);
-        logger.debug("Tika type: " + mediaType.toString());
-        return mediaType;
->>>>>>> 0d218f2a
     }
 
     /**
