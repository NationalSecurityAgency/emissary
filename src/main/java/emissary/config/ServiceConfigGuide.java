package emissary.config;

import org.apache.commons.lang3.ArrayUtils;
import org.apache.commons.lang3.StringUtils;
import org.apache.commons.lang3.Validate;
import org.slf4j.Logger;
import org.slf4j.LoggerFactory;

import java.io.BufferedReader;
import java.io.File;
import java.io.FileWriter;
import java.io.IOException;
import java.io.InputStream;
import java.io.InputStreamReader;
import java.io.Reader;
import java.io.Serializable;
import java.io.StreamTokenizer;
import java.net.InetAddress;
import java.net.UnknownHostException;
import java.nio.file.Paths;
import java.util.ArrayList;
import java.util.Arrays;
import java.util.Collections;
import java.util.Enumeration;
import java.util.HashMap;
import java.util.HashSet;
import java.util.Iterator;
import java.util.LinkedHashMap;
import java.util.List;
import java.util.Map;
import java.util.Properties;
import java.util.Set;
import javax.annotation.Nullable;

/**
 * This class implements the Configurator interface for services within the Emissary framework.
 */

public class ServiceConfigGuide implements Configurator, Serializable {

    static final long serialVersionUID = 3906838615422657150L;
    public static final char SLASH = '/';
    public static final char COLON = ':';
    public static final String DOUBLESLASH = "//";

    protected static final Logger logger = LoggerFactory.getLogger(ServiceConfigGuide.class);

    protected static final String DEFAULT_FILE_NAME = "default.cfg";
    protected static final String POST_FILE_NAME = "post.cfg";

    // Used on the RHS to make a null assignment
    // Obsolete, use @{NULL}
    protected static final String NULL_VALUE = "<null>";

    // Hold all service specific parameters in a list
    protected List<ConfigEntry> serviceParameters = new ArrayList<>();

    // Hold all remove config entries, operator of !=
    protected List<ConfigEntry> removeParameters = new ArrayList<>();

    protected String operator;

    // Start and end to a dynamic substitution
    protected static final String VSTART = "@{";
    protected static final String VEND = "}";

    // Shared map of all environment properties
    // Access them with @ENV{'os.name'} for example
    // This is obsolete, all values from properties and
    // environment are now in the main values map and available
    // for immediate substitution
    protected static final String ENVSTART = "@ENV{'";
    protected static final String ENVSTOP = "'}";

    // Map of last values seen
    protected Map<String, String> values = new HashMap<>();

    // Get this once per jvm
<<<<<<< HEAD
    private static String hostName = "localhost";
=======
    private static String hostname = "localhost";
>>>>>>> c792bcb0

    // Grab the hostname for @{HOST} replacement
    static {
        try {
<<<<<<< HEAD
            hostName = InetAddress.getLocalHost().getCanonicalHostName();
=======
            hostname = InetAddress.getLocalHost().getCanonicalHostName();
>>>>>>> c792bcb0
        } catch (UnknownHostException e) {
            logger.error("Error getting host name", e);
        }
    }

    /**
     * Public default constructor
     */
    public ServiceConfigGuide() {
        initializeValues();
    }

    /**
     * Public constructor with dir and filename
     *
     * @param path the directory where config files are
     * @param file the name of te file in the directory
     */
    public ServiceConfigGuide(final String path, final String file) throws IOException {
        this(path + File.separator + file);
    }

    /**
     * Public default constructor with file name
     *
     * @param filename the name of the disk file
     */
    public ServiceConfigGuide(final String filename) throws IOException {
        this();
        try {
            readConfigData(filename);
        } catch (ConfigSyntaxException ex) {
            throw new IOException("Cannot parse configuration file " + ex.getMessage(), ex);
        }
    }

    /**
     * Public default constructor with InputStream
     *
     * @param is the InputStream
     */
    public ServiceConfigGuide(final InputStream is) throws IOException {
        this();
        try {
            readConfigData(is);
        } catch (ConfigSyntaxException ex) {
            throw new IOException("Cannot parse configuration file " + ex.getMessage(), ex);
        }
    }

    /**
     * Public default constructor with InputStream and name
     *
     * @param is the InputStream
     * @param name the name of the stream good for reporting errors
     */
    public ServiceConfigGuide(final InputStream is, final String name) throws IOException {
        this();
        try {
            readConfigData(is, name);
        } catch (ConfigSyntaxException ex) {
            logger.error("Caught ConfigSytaxException {}", ex.getMessage());
            throw new IOException("Cannot parse configuration file " + ex.getMessage(), ex);
        }
    }

    /**
     * Initialize the values map, which is used to replace stuff in the configs
     */
    protected void initializeValues() {
        this.values.clear();

        // TODO: see if we can stop adding all env variables and
        // system properties to the replace values

        // Add all the environment variables
        this.values.putAll(System.getenv());

        // Add all the system properties
        final Properties props = System.getProperties();
        for (Enumeration<?> e = props.propertyNames(); e.hasMoreElements();) {
            final String key = (String) e.nextElement();
            logger.trace("Adding {} to replaceable properties", key);
            this.values.put(key, props.getProperty(key));
        }

        // used for substitution when reading cfg files
        this.values.put("CONFIG_DIR", StringUtils.join(ConfigUtil.getConfigDirs(), ","));
        this.values.put("PRJ_BASE", ConfigUtil.getProjectBase());
        this.values.put("PROJECT_BASE", ConfigUtil.getProjectBase());
        this.values.put("OUTPUT_ROOT", ConfigUtil.getOutputRoot());
        this.values.put("BIN_DIR", ConfigUtil.getBinDir());
<<<<<<< HEAD
        this.values.put("HOST", hostName);
=======
        this.values.put("HOST", hostname);
>>>>>>> c792bcb0
        this.values.put("/", File.separator);
        this.values.put("TMPDIR", System.getProperty("java.io.tmpdir"));
        this.values.put("NULL", null);
        this.values.put("OS.NAME", System.getProperty("os.name").replace(' ', '_'));
        this.values.put("OS.VER", System.getProperty("os.version").replace(' ', '_'));
        this.values.put("OS.ARCH", System.getProperty("os.arch").replace(' ', '_'));
    }

    /**
     * Reads the configuration file specified in the argument and sets the mandatory parameters.
     */
    protected void readConfigData(final String filename) throws IOException, ConfigSyntaxException {
        readSingleConfigFile(filename);
    }

    public void readConfigData(final InputStream is) throws IOException, ConfigSyntaxException {
        readConfigData(is, "UNKNOWN");
    }


    protected void readConfigData(final InputStream is, final String filename) throws IOException, ConfigSyntaxException {
        final Reader r = new BufferedReader(new InputStreamReader(is));
        final StreamTokenizer in = new StreamTokenizer(r);
        int nextToken = StreamTokenizer.TT_WORD;
        String parmName;
        String sval;

        in.commentChar('#');
        in.wordChars(33, 33);
        in.wordChars(36, 47);
        in.wordChars(58, 64);
        in.wordChars(91, 96);
        in.wordChars(123, 65536);

        while (nextToken != StreamTokenizer.TT_EOF) {
            // Read three tokens at a time (X = Y)
            nextToken = in.nextToken();

            // Make sure the first token in the tuple is a word
            if (nextToken == StreamTokenizer.TT_EOF) {
                break;
            }
            if (nextToken == StreamTokenizer.TT_NUMBER) {
                throw new ConfigSyntaxException("Illegal token " + in.sval + ", missing quote on line " + in.lineno() + "?");
            }

            parmName = in.sval;

            nextToken = in.nextToken();
            this.operator = in.sval;

            nextToken = in.nextToken();
            if (nextToken == StreamTokenizer.TT_NUMBER) {
                sval = Long.toString((long) in.nval);
            } else {
                sval = in.sval;
            }

            if (sval == null) {
                // Problem is likely on previous line
                throw new ConfigSyntaxException("Illegal token " + parmName + ", missing space or value on line " + (in.lineno() - 1) + "?");
            }

            handleNewEntry(parmName, sval, this.operator, filename, in.lineno() - 1, false);
        }
        r.close();
        is.close();
    }

    protected void readSingleConfigFile(final String filename) throws IOException, ConfigSyntaxException {
        logger.debug("Reading config file {}", filename);
        final InputStream is = ConfigUtil.getConfigData(filename);
        readConfigData(is, filename);
    }

    /**
     * Handle a newly parsed or passed in entry. Substitutions are handled on both the LHS and RHS, then the values are
     * stored as a ConfigEntry in our local list and map. Only the last value in the map is available for substitutions. LHS
     * is analyzed before RHS and in L to R order.
     *
     * @param parmNameArg the LHS
     * @param svalArg the raw RHS
     * @param operatorArg the equation
     * @param filename the filename we are parsing for error reporting
     * @param lineno the line number we are currently reporting the error on
     * @param merge true when adding in from a merge
     * @return a new config entry with the expanded key and value
     * @throws IOException when the key or value is malformed
     */
    protected ConfigEntry handleNewEntry(final String parmNameArg, final String svalArg, final String operatorArg, final String filename,
            final int lineno, final boolean merge) throws IOException {
        final String parmName = handleReplacements(parmNameArg, filename, lineno);
        final String sval = handleReplacements(svalArg, filename, lineno);

        // Create a config entry from this
        final ConfigEntry anEntry = new ConfigEntry(parmName, sval);

        if ("!=".equals(operatorArg)) {
            if ("*".equals(sval)) {
                removeAllEntries(parmName);
                this.values.remove(parmName);
            } else {
                removeEntry(anEntry);
                if (sval.equals(this.values.get(parmName))) {
                    this.values.remove(parmName);
                }
            }
            this.removeParameters.add(anEntry);
        } else {
            // Save the entry in the list
            if (merge) {
                this.serviceParameters.add(0, anEntry);
            } else {
                this.serviceParameters.add(anEntry);
            }

            // Save this pair in the map
            this.values.put(parmName, sval);
        }

        if ("IMPORT_FILE".equals(parmName) || "OPT_IMPORT_FILE".equals(parmName)) {
            final List<String> fileFlavorList = new ArrayList<>();
            // Add the base file and then add all the flavor versions
            fileFlavorList.add(sval);
            final String[] fileFlavors = ConfigUtil.addFlavors(sval);
            if (ArrayUtils.isNotEmpty(fileFlavors)) {
                fileFlavorList.addAll(Arrays.asList(fileFlavors));
            }
            logger.debug("ServiceConfigGuide::handleNewEntry -- FileFlavorList = {}", fileFlavorList);

            // loop through the files and attempt to read/merger the configurations.
            for (int i = 0; i < fileFlavorList.size(); i++) {
                final String fileFlavor = fileFlavorList.get(i);
                // recursion alert: This could lead to getFile being called
                try {
                    readConfigData(ConfigUtil.getConfigStream(fileFlavor), fileFlavor);
                } catch (ConfigSyntaxException e) {
                    // whether opt or not, syntax errors are a problem
                    throw new IOException(parmName + " = " + sval + " from " + filename + " failed " + e.getMessage(), e);
                } catch (IOException e) {
                    // Throw exception if it is an IMPORT_FILE and the base file is not found
                    if ("IMPORT_FILE".equals(parmName) && i == 0) {
                        String importFileName = Paths.get(svalArg).getFileName().toString();
                        throw new IOException("In " + filename + ", cannot find IMPORT_FILE: " + sval
                                + " on the specified path. Make sure IMPORT_FILE (" + importFileName + ") exists, and the file path is correct.",
                                e);
                    }
                }
            }
            return anEntry;
        } else if ("CREATE_DIRECTORY".equals(parmName) && !createDirectory(sval)) {
            logger.warn("{}: Cannot create directory {}", filename, sval);
        } else if ("CREATE_FILE".equals(parmName) && !createFile(sval)) {
            logger.warn("{}: Cannot create file {}", filename, sval);
        }

        return anEntry;
    }

    /**
     * Handle all the possible replacements in a string value
     *
     * @param svalArg the raw value
     * @param filename the filename we are parsing for error reporting
     * @param lineno the line number we are currently reporting the error on
     * @return the expanded value with all legal @{..} values replaced
     * @throws IOException when the value is malformed
     */
    protected String handleReplacements(final String svalArg, final String filename, final int lineno) throws IOException {
        String sval = svalArg;
        int startpos = 0;
        while (sval != null && sval.indexOf(VSTART, startpos) > -1) {
            final int ndx = sval.indexOf(VSTART, startpos);
            final int edx = sval.indexOf(VEND, ndx + VSTART.length());
            if (ndx == -1 && ndx >= edx) {
                throw new IOException("Problem parsing line " + lineno + " " + sval);
            }
            final String tok = sval.substring(ndx + VSTART.length(), edx);
            logger.debug("Replacement token is {}", tok);
            final String mapval = this.values.get(tok);
            if (mapval != null) {
                sval = sval.substring(0, ndx) + mapval + sval.substring(edx + VEND.length());
            } else {
                logger.warn("Did not find replacement for '{}' in file {} at line {}", tok, filename, lineno);
                startpos = edx + VEND.length();
            }
        }

        // This is obsolete
        if (sval != null && sval.contains(ENVSTART)) {
            sval = substituteEnvProps(sval, filename, lineno);
        }

        // Do unicode stuff
        if (sval != null && (sval.contains("\\u") || sval.contains("\\U"))) {
            sval = substituteUtfChars(sval, filename, lineno);
        }

        // This is obsolete
        if (sval != null && sval.equals(NULL_VALUE)) {
            sval = null;
            logger.debug("Using {} is deprecated, please just use {}NULL{}", NULL_VALUE, VSTART, VEND);
        }
        return sval;
    }

    /**
     * Substitute any java unicode character values: \\uxxxx
     *
     * @param s the string to process
     * @param filename the name of the file we are in for error reporting
     * @param lnum the current line number for error reporting
     * @return string with character values replaced
     */
    protected String substituteUtfChars(final String s, final String filename, final int lnum) throws IOException {
        final int slen = s.length();
        final StringBuilder sb = new StringBuilder(slen);
        for (int i = 0; i < slen; i++) {
            if (s.charAt(i) != '\\') {
                sb.append(s.charAt(i));
            } else if ((i + 4) < slen && (s.charAt(i + 1) == 'u' || s.charAt(i + 1) == 'U')) {
                int epos = i + 2;
                final int max = (s.charAt(epos) == '1' || s.charAt(epos) == '0') ? (i + 7) : (i + 6);
                while (epos < slen
                        && epos < max
                        && ((s.charAt(epos) >= '0' && s.charAt(epos) <= '9') || (s.charAt(epos) >= 'A' && s.charAt(epos) <= 'F')
                                || (s.charAt(epos) >= 'a' && s
                                        .charAt(epos) <= 'f'))) {
                    epos++;
                }
                if (epos <= slen) {
                    try {
                        final int digit = Integer.parseInt(s.substring(i + 2, epos), 16);
                        sb.appendCodePoint(digit);
                        i = epos - 1;
                    } catch (Exception ex) {
                        throw new IOException("Unable to convert characters in " + s + ", from filename=" + filename + " line " + lnum, ex);
                    }
                }
            } else {
                sb.append(s.charAt(i));
            }
        }

        return sb.toString();
    }

    /**
     * Substitute any referenced env properties with their values. Look for @ENV{'foo'} and replace foo with
     * System.getProperty("foo") or System.getenv("foo") in that order.
     *
     * @param str the string to process
     * @param filename the name of the file we are in for error reporting
     * @param lnum the current line number for error reporting
     * @return string with env values replaced
     */
    protected String substituteEnvProps(final String str, final String filename, final int lnum) throws IOException {
        int lastPos = -1;
        int thisPos = 0;
        int count = 0;

        logger.debug("{}{} style substitution is deprecated. Please just use {}yourvalue{}", ENVSTART, ENVSTOP, VSTART, VEND);

        String currentStr = str;
        while ((thisPos = currentStr.indexOf(ENVSTART, thisPos)) > lastPos) {
            final int start = thisPos + ENVSTART.length();
            final int stop = currentStr.indexOf(ENVSTOP, thisPos);
            count++;
            // Pull out the env name they specified
            if (stop > start) {
                final String envName = currentStr.substring(start, stop);
                String envVal = System.getProperty(envName);
                if (envVal == null) {
                    envVal = System.getenv(envName);
                }
                // We got a replacement, do the subst
                if (envVal != null) {
                    currentStr = currentStr.substring(0, thisPos) + // before
                            envVal + // replacement value
                            currentStr.substring(stop + ENVSTOP.length()); // tail
                    logger.debug("Replaced {} with {} at {}: {}", envName, envVal, filename, lnum);
                } else {
                    logger.debug("No env value for {} at {}: {}", envName, filename, lnum);
                }
            } else {
                throw new IOException("Runaway string on line ->" + currentStr + "<- at " + filename + ": " + lnum);
            }

            lastPos = thisPos;
        }
        logger.debug("Found {} env vars to subst --> {}", count, currentStr);
        return currentStr;
    }

    /**
     * Create a directory as specified by the config driver
     */
    protected boolean createDirectory(final String sval) {
        final String fixedSval = sval.replace('\\', '/');
        logger.debug("Trying to create dir {}", fixedSval);
        final File d = new File(fixedSval);
        if (!d.exists() && !d.mkdirs()) {
            logger.debug("Failed to create directory {}", fixedSval);
            return false;
        }
        return true;
    }

    /**
     * Create a file as specified by the config driver
     */
    protected boolean createFile(final String sval) {

        final String fixedSval = sval.replace('\\', '/');
        logger.debug("Trying to create file {}", fixedSval);
        final File d = new File(fixedSval);
        FileWriter newFile = null;
        if (!d.exists()) {
            try {
                // Ensure the directory exists to hold the file
                final File parent = new File(new File(d.getCanonicalPath()).getParent());
                if (!parent.exists() && !createDirectory(parent.toString())) {
                    logger.debug("Failed to create parent directory for {}", fixedSval);
                    return false;
                }
                // Create the file in the directory
                newFile = new FileWriter(d);
            } catch (IOException e) {
                logger.debug("Failed to create file {}", fixedSval, e);
                return false;
            } finally {
                if (newFile != null) {
                    try {
                        newFile.close();
                    } catch (IOException ioe) {
                        logger.debug("Error closing file", ioe);
                    }
                }
            }
        }
        return true;
    }

    /**
     * Get the names of all entries for this config This set is not backed by the configuration and any changes to it are
     * not reflected in the configuration.
     */
    @Override
    public Set<String> entryKeys() {
        final Set<String> set = new HashSet<>();
        for (final ConfigEntry curEntry : this.serviceParameters) {
            set.add(curEntry.getKey());
        }
        return set;
    }

    /**
     * Get all the entries for this config This is a copy and changes to it are not reflected in the configuration
     */
    @Override
    public List<ConfigEntry> getEntries() {
        return new ArrayList<>(this.serviceParameters);
    }

    /**
     * Remove entries, those with operators of '!=' are stored and can be retrieved for replay during merge. This method is
     * not part of the Configurator interface.
     */
    protected List<ConfigEntry> getRemoveEntries() {
        return new ArrayList<>(this.removeParameters);
    }

    /**
     * Add an entry to this config
     *
     * @param key the name of the entry
     * @param value the value
     * @return the new entry or null if it fails
     */
    @Override
    public ConfigEntry addEntry(final String key, final String value) {
        ConfigEntry entry = null;
        try {
            entry = handleNewEntry(key, value, "=", "<user>", 1, false);
        } catch (IOException ex) {
            logger.error("Could not add entry for {}", key, ex);
        }
        return entry;
    }

    /**
     * Add a list of entries for the same key
     *
     * @param key the name of the entry
     * @param values the values
     * @return the new entries or null if it fails
     */
    @Override
    public List<ConfigEntry> addEntries(final String key, final List<String> values) {
        final List<ConfigEntry> list = new ArrayList<>();
        try {
            int i = 1;
            for (final String value : values) {
                final ConfigEntry entry = handleNewEntry(key, value, "=", "<user>", i++, false);
                list.add(entry);
            }
        } catch (IOException ex) {
            logger.error("Error adding entries for {}", key, ex);
        }
        return list;
    }

    /**
     * Remove all entries by the given name
     *
     * @param key the name of the entry or entries
     * @param value the value
     */
    @Override
    public void removeEntry(final String key, final String value) {
        try {
            handleNewEntry(key, value, "!=", "<user>", 1, false);
        } catch (IOException ex) {
            logger.warn("Cannot remove entry", ex);
        }
    }

    /**
     * Remove an entry from the list of parameters matching the ConfigEntry argument passed in.
     *
     * @param anEntry the entry to remove
     */
    public void removeEntry(final ConfigEntry anEntry) {
        // NB: enhanced for loop does not support remove
        for (final Iterator<ConfigEntry> i = this.serviceParameters.iterator(); i.hasNext();) {
            final ConfigEntry curEntry = i.next();
            if (anEntry.getKey().equals(curEntry.getKey())
                    && ((anEntry.getValue() == null && curEntry.getValue() == null) || (anEntry.getValue() != null && anEntry.getValue().equals(
                            curEntry.getValue())))) {
                logger.debug("Removing {} = {}", curEntry.getKey(), curEntry.getValue());
                i.remove();
            }
        }
    }

    /**
     * Return a list containing all the parameter values matching the key argument passed in.
     *
     * @param theParameter the key to match
     * @param defaultString value for list when no matches are found
     * @return the list with all matching entries or the default value supplied
     */
    @Override
    public List<String> findEntries(final String theParameter, final String defaultString) {
        final List<String> result = findEntries(theParameter);
        if (result.isEmpty()) {
            result.add(defaultString);
        }
        return result;
    }

    /**
     * Return a list containing all the parameter values matching the key argument passed in
     *
     * @param theParameter the key to match
     * @return list with all matching entries, or empty list if none
     */
    @Override
    public List<String> findEntries(final String theParameter) {
        final List<String> matchingEntries = new ArrayList<>();

        for (final ConfigEntry curEntry : this.serviceParameters) {
            if (theParameter.equals(curEntry.getKey())) {
                matchingEntries.add(curEntry.getValue());
            }
        }
        return matchingEntries;
    }

    /**
     * Remove all entries from the list of parameters matching the String argument passed in.
     *
     * @param theParameter key name to match, all matching will be removed
     */
    public void removeAllEntries(final String theParameter) {
        // NB: enhanced for loop does not support remove
        for (final Iterator<ConfigEntry> i = this.serviceParameters.iterator(); i.hasNext();) {
            final ConfigEntry curEntry = i.next();
            if (theParameter.equals(curEntry.getKey())) {
                logger.debug("Removing {} = {}", curEntry.getKey(), curEntry.getValue());
                i.remove();
            }
        }
    }

    /**
     * Return a set with all parameter values as members
     *
     * @param theParameter key value to match
     * @return set of all entries found or empty set if none
     */
    @Override
    public Set<String> findEntriesAsSet(final String theParameter) {

        final Set<String> matchingEntries = new HashSet<>();

        for (final ConfigEntry curEntry : this.serviceParameters) {
            if (theParameter.equals(curEntry.getKey())) {
                matchingEntries.add(curEntry.getValue());
            }
        }
        return matchingEntries;
    }

    /**
     * Find entries beginning with the specified string
     *
     * @param theParameter key to match with a startsWith
     * @return list of entries matching specified value or empty list if none
     */
    @Override
    public List<ConfigEntry> findStringMatchEntries(final String theParameter) {

        final List<ConfigEntry> matchingEntries = new ArrayList<>();

        for (final ConfigEntry curEntry : this.serviceParameters) {
            if (curEntry.getKey().startsWith(theParameter)) {
                matchingEntries.add(curEntry);
            }
        }
        return matchingEntries;
    }

    /**
     * Find entries beginning with the specified string and put them into a list with the specified part of the name
     * stripped off like #findStringMatchMap
     *
     * @param theParameter key to match with a startsWith
     * @return list of ConfigEntry
     */
    @Override
    public List<ConfigEntry> findStringMatchList(final String theParameter) {
        final List<ConfigEntry> list = findStringMatchEntries(theParameter);
        for (final ConfigEntry entry : list) {
            entry.setKey(entry.getKey().substring(theParameter.length()));
        }
        return list;
    }

    /**
     * Find entries beginning with the specified string and return a hash keyed on the remainder of the string with the
     * value of the config line as the value of the hash
     *
     * @param theParameter the key to look for in the config file
     */
    @Override
    public Map<String, String> findStringMatchMap(final String theParameter) {
        return findStringMatchMap(theParameter, false);
    }

    /**
     * Find entries beginning with the specified string and return a hash keyed on the remainder of the string with the
     * value of the config line as the value of the hash
     *
     * <pre>
     * {@code
     * Example config entries
     *    FOO_ONE: AAA
     *    FOO_TWO: BBB
     * Calling findStringMatchMap("FOO_",true)
     * will yield a map with
     *     ONE -> AAA
     *     TWO -> BBB
     * }
     * </pre>
     *
     * @param theParameter the key to look for in the config file
     * @param preserveCase if false all keys will be upcased
     * @return map where key is remainder after match and value is the config value, or an empty map if none found
     */
    @Override
    public Map<String, String> findStringMatchMap(final String theParameter, final boolean preserveCase) {
        return findStringMatchMap(theParameter, preserveCase, false);
    }

    /**
     * Find entries beginning with the specified string and return a hash keyed on the remainder of the string with the
     * value of the config line as the value of the hash
     *
     * <pre>
     * {@code
     * Example config entries
     *    FOO_ONE: AAA
     *    FOO_TWO: BBB
     * Calling findStringMatchMap("FOO_",true)
     * will yield a map with
     *     ONE -> AAA
     *     TWO -> BBB
     * }
     * </pre>
     *
     * @param theParameter the key to look for in the config file
     * @param preserveCase if false all keys will be upcased
     * @param preserveOrder if true key ordering is preserved
     * @return map where key is remainder after match and value is the config value, or an empty map if none found
     */
    @Override
    public Map<String, String> findStringMatchMap(@Nullable final String theParameter, final boolean preserveCase, final boolean preserveOrder) {
        if (theParameter == null) {
            return Collections.emptyMap();
        }

        final Map<String, String> theHash = preserveOrder ? new LinkedHashMap<>() : new HashMap<>();
        final List<ConfigEntry> parameters = this.findStringMatchEntries(theParameter);

        for (final ConfigEntry el : parameters) {
            String key = el.getKey();
            key = key.substring(theParameter.length());
            if (!preserveCase) {
                key = key.toUpperCase();
            }
            theHash.put(key, el.getValue());
        }
        return theHash;
    }

    /**
     * Find entries beginning with the specified string and return a hash keyed on the remainder of the string with the
     * value of the config line as the value of the hash Multiple values for the same hash are allowed and returned as a
     * Set.
     *
     * <pre>
     * {@code
     * Example config entries
     *    FOO_ONE: AAA
     *    FOO_TWO: BBB
     *    FOO_TWO: CCC
     * Calling findStringMatchMap("FOO_",true)
     * will yield a map with Sets
     *     ONE -> {AAA}
     *     TWO -> {BBB,CCC}
     * }
     * </pre>
     *
     * @param param the key to look for in the config file
     * @return map where key is remainder after match and value is a Set of all found config values, or an empty map if none
     *         found
     */
    @Override
    public Map<String, Set<String>> findStringMatchMultiMap(@Nullable final String param) {

        if (param == null) {
            return Collections.emptyMap();
        }

        final Map<String, Set<String>> theHash = new HashMap<>();
        final List<ConfigEntry> parameters = this.findStringMatchEntries(param);

        for (final ConfigEntry el : parameters) {
            final String key = el.getKey().substring(param.length()).toUpperCase();

            if (theHash.containsKey(key)) {
                theHash.get(key).add(el.getValue());
            } else {
                final Set<String> values = new HashSet<>();
                values.add(el.getValue());
                theHash.put(key, values);
            }
        }
        return theHash;
    }

    /**
     * Return the first string entry matching the key parameter
     *
     * @param theParameter key to match
     * @return the first matching value
     * @throws IllegalArgumentException if no non-blank value is found
     */
    @Override
    public String findRequiredStringEntry(final String theParameter) throws IllegalArgumentException {
        String value = findStringEntry(theParameter, null);
        Validate.notBlank(value, "Missing required parameter [%s]", theParameter);
        return value;
    }

    /**
     * Return the first string entry matching the key parameter or the default if no match is found
     *
     * @param theParameter the key to match
     * @param dflt string to use when no matches are found
     * @return the first matching entry of the default if none found
     */
    @Override
    public String findStringEntry(final String theParameter, @Nullable final String dflt) {
        final List<String> matchingEntries = findEntries(theParameter);
        for (final String entry : matchingEntries) {
            if (entry != null) {
                return entry;
            }
        }
        return dflt;
    }

    /**
     * Return the first string entry matching the key parameter or null if no match is found
     *
     * @param theParameter key to match
     * @return the first matching value or null if none
     */
    @Override
    public String findStringEntry(final String theParameter) {
        return findStringEntry(theParameter, null);
    }

    /**
     * Return the last (newest) string entry matching the key parameter or an empty string if no match is found
     *
     * @param theParameter the key to match
     * @return the last matching value or empty string if none found
     */
    @Override
    public String findLastStringEntry(final String theParameter) {
        String result = "";
        for (final ConfigEntry curEntry : this.serviceParameters) {
            if (theParameter.equals(curEntry.getKey())) {
                result = curEntry.getValue();
            }
        }
        return result;
    }

    /**
     * Return a long from a string entry representing either an int, a long, a double, with or without a final letter
     * designation such as "m" or "M" for megabytes, "g" or "G" for gigabytes, etc. Legal designations are bBkKmMgGTt or
     * just a number.
     *
     * @param theParameter the config entry name
     * @param dflt the default value when nothing found in config
     * @return the long value of the size parameter
     */
    @Override
    public long findSizeEntry(final String theParameter, final long dflt) {
        final List<String> matchingEntries = findEntries(theParameter);
        if (!matchingEntries.isEmpty()) {
            long val = dflt;
            final String s = matchingEntries.get(0);
            final char c = Character.toUpperCase(s.charAt(s.length() - 1));
            final String ss = s.substring(0, s.length() - 1);
            boolean broken = false;
            switch (c) {
                case 'T':
                    val = Long.parseLong(ss) * 1024 * 1024 * 1024 * 1024;
                    break;
                case 'G':
                    val = Long.parseLong(ss) * 1024 * 1024 * 1024;
                    break;
                case 'M':
                    val = Long.parseLong(ss) * 1024 * 1024;
                    break;
                case 'K':
                    val = Long.parseLong(ss) * 1024;
                    break;
                case 'B':
                    val = Long.parseLong(ss);
                    break;
                case '0':
                case '1':
                case '2':
                case '3':
                case '4':
                case '5':
                case '6':
                case '7':
                case '8':
                case '9':
                    val = Long.parseLong(s);
                    break;
                default:
                    broken = true;
            }

            if (!broken) {
                return val;
            }
            return dflt;
        }
        return dflt;
    }

    /**
     * Return the string canonical file name of a matching entry
     *
     * @param theParameter the key to match
     * @param dflt the string to use as a default when no matches are found
     * @return the first matching value run through File.getCanonicalPath
     */
    @Override
    public String findCanonicalFileNameEntry(final String theParameter, final String dflt) {
        final String fn = findStringEntry(theParameter, dflt);
        if (fn != null && fn.length() > 0) {
            try {
                return new File(fn).getCanonicalPath();
            } catch (IOException ex) {
                logger.error("Cannot compute canonical path on {}", fn, ex);
            }
        }
        return fn;
    }

    /**
     * Return an int of the first entry matching the key parameter or the default if no match is found
     *
     * @param theParameter the key to match
     * @param dflt the int to use when no matches are found
     * @return the first matching value or the default when none found
     */
    @Override
    public int findIntEntry(final String theParameter, final int dflt) {
        final List<String> matchingEntries = findEntries(theParameter);

        if (!matchingEntries.isEmpty()) {
            try {
                return Integer.parseInt(matchingEntries.get(0));
            } catch (NumberFormatException e) {
                logger.warn("{} is non-numeric returning default value: {}", theParameter, dflt);
            }
        }
        return dflt;
    }

    /**
     * Return a long of the first entry matching the key parameter or the default if no match is found
     *
     * @param theParameter the key to match
     * @param dflt the value to use when no matches are found
     * @return the first matching value or the default when none found
     */
    @Override
    public long findLongEntry(final String theParameter, final long dflt) {
        final List<String> matchingEntries = findEntries(theParameter);

        if (!matchingEntries.isEmpty()) {
            try {
                return Long.parseLong(matchingEntries.get(0));
            } catch (NumberFormatException e) {
                logger.warn("{} is non-numeric returning default value: {}", theParameter, dflt);
            }
        }
        return dflt;
    }

    /**
     * Return a double of the first entry matching the key parameter or the default if no match is found
     *
     * @param theParameter the key to match
     * @param dflt the value to use when no matches are found
     * @return the first matching value or the default when none found
     */
    @Override
    public double findDoubleEntry(final String theParameter, final double dflt) {
        final List<String> matchingEntries = findEntries(theParameter);

        if (!matchingEntries.isEmpty()) {
            try {
                return Double.parseDouble(matchingEntries.get(0));
            } catch (NumberFormatException e) {
                logger.warn("{} is non-numeric returning default value: {}", theParameter, dflt);
            }
        }
        return dflt;
    }

    /**
     * Return boolean of the first entry matching the key parameter or the default if no match is found
     *
     * @param theParameter the key to match
     * @param dflt the value to use when no matches are found
     * @return the first matching value or the default when none found
     */
    @Override
    public boolean findBooleanEntry(final String theParameter, final boolean dflt) {
        final List<String> matchingEntries = findEntries(theParameter);

        if (!matchingEntries.isEmpty()) {
            String el = matchingEntries.get(0);
            el = el.toUpperCase();
            if (el.startsWith("F")) {
                return false;
            } else if (el.startsWith("T")) {
                return true;
            }
        }
        return dflt;
    }

    /**
     * Return boolean of the first entry matching the key parameter or the default if no match is found
     *
     * @param theParameter the key to match
     * @param dflt the value to use when no matches are found
     * @return the first matching value or the default when none found
     */
    @Override
    public boolean findBooleanEntry(final String theParameter, final String dflt) {
        return findBooleanEntry(theParameter, Boolean.parseBoolean(dflt));
    }

    /**
     * Get the value of a parameter that is purported to be numeric
     *
     * @param name the name of the parameter
     */
    protected int getNumericParameter(final String name) {
        final String val = this.values.get(name);
        int i = -1;
        if (val != null) {
            try {
                i = Integer.parseInt(val);
            } catch (NumberFormatException ex) {
                logger.warn("{} is non-numeric: {}", name, val);
            }
        }
        return i;
    }

    public boolean debug() {
        return "TRUE".equalsIgnoreCase(this.values.get("DEBUG"));
    }

    /**
     * Merge in a new configuration set with this one. New things are supposed to override older things in the sense of
     * findStringEntry which only picks the top of the list, the new things should get added to the top. If the merged in
     * Configurator contains remove entries (operator of '!=') then it only applies to entries in this instance, not in
     * "other". This is slightly different than when a config is read in directly, but without that there would be no way to
     * remove entries from a super-config and continue to supply entries here and still be able to use the wildcard remove
     * (value of '*') The order in the merged config file is important. Any '!= "*"' operations must precede the new value
     * being supplied since normal remove operations take place in each config before the merge.
     *
     * @param other the new entries to merge in
     */
    @Override
    public void merge(final Configurator other) throws IOException {
        int i = 1;

        // First handle the remove entries from "other"
        if (other instanceof ServiceConfigGuide) {
            for (final ConfigEntry entry : ((ServiceConfigGuide) other).getRemoveEntries()) {
                handleNewEntry(entry.getKey(), entry.getValue(), "!=", "<merge>", i++, true);
            }
        }

        // Add in new entries from "other" at the top of the list
        for (final ConfigEntry entry : other.getEntries()) {
            handleNewEntry(entry.getKey(), entry.getValue(), "=", "<merge>", i++, true);
        }
    }

    /**
     * Public main used to verify config file construction off-line
     */
    public static void main(final String[] args) {
        if (args.length < 1) {
            logger.error("usage: java ServiceConfigGuide configfile");
            return;
        }

        for (String arg : args) {
            try {
                final ServiceConfigGuide sc = new ServiceConfigGuide(arg);
                logger.info("Config File:{} ", arg);
                for (int i = 0; i < sc.serviceParameters.size(); i++) {
                    final ConfigEntry c = sc.serviceParameters.get(i);
                    logger.info("{}: {}", c.getKey(), c.getValue());
                }
                logger.info("---");
            } catch (IOException e) {
                logger.info("Cannot process {}:{}", arg, e.getLocalizedMessage());
            }
        }
    }
}<|MERGE_RESOLUTION|>--- conflicted
+++ resolved
@@ -76,20 +76,12 @@
     protected Map<String, String> values = new HashMap<>();
 
     // Get this once per jvm
-<<<<<<< HEAD
-    private static String hostName = "localhost";
-=======
     private static String hostname = "localhost";
->>>>>>> c792bcb0
 
     // Grab the hostname for @{HOST} replacement
     static {
         try {
-<<<<<<< HEAD
-            hostName = InetAddress.getLocalHost().getCanonicalHostName();
-=======
             hostname = InetAddress.getLocalHost().getCanonicalHostName();
->>>>>>> c792bcb0
         } catch (UnknownHostException e) {
             logger.error("Error getting host name", e);
         }
@@ -182,11 +174,7 @@
         this.values.put("PROJECT_BASE", ConfigUtil.getProjectBase());
         this.values.put("OUTPUT_ROOT", ConfigUtil.getOutputRoot());
         this.values.put("BIN_DIR", ConfigUtil.getBinDir());
-<<<<<<< HEAD
-        this.values.put("HOST", hostName);
-=======
         this.values.put("HOST", hostname);
->>>>>>> c792bcb0
         this.values.put("/", File.separator);
         this.values.put("TMPDIR", System.getProperty("java.io.tmpdir"));
         this.values.put("NULL", null);
