package emissary.directory;

import emissary.place.IServiceProviderPlace;

import java.io.Serializable;
import javax.annotation.Nullable;

/**
 * A class of utility methods for manipulating dictionary keys. Keys are stored in the dictionary with the following
 * format:
 *
 * <code>dataType.serviceName.serviceType.location$expense</code>
 * 
 * Example: UNKNOWN.servicename.ID.tcp://host.dom.com:8001/FilePlace$5050
 * 
 * <table>
 * <caption>For the example key above the return values are as follows:</caption>
 * <tr>
 * <td>routine</td>
 * <td>return value</td>
 * </tr>
 * <tr>
 * <td>dataType</td>
 * <td>UNKOWN</td>
 * </tr>
 * <tr>
 * <td>serviceName</td>
 * <td>servicename</td>
 * </tr>
 * <tr>
 * <td>serviceType</td>
 * <td>ID</td>
 * </tr>
 * <tr>
 * <td>serviceHost</td>
 * <td>host.dom.com:8001</td>
 * </tr>
 * <tr>
 * <td>serviceHostURL</td>
 * <td>http://host.dom.com:8001/</td>
 * </tr>
 * <tr>
 * <td>serviceLocation</td>
 * <td>http://host.dom.com:8001/FilePlace</td>
 * </tr>
 * <tr>
 * <td>expense</td>
 * <td>5050</td>
 * </tr>
 * <tr>
 * <td>serviceClassname</td>
 * <td>FilePlace</td>
 * </tr>
 * <tr>
 * <td>dataID</td>
 * <td>UNKOWN::ID</td>
 * </tr>
 * <tr>
 * <td>defaultDirectoryKey</td>
 * <td>*.*.*.http://host.dom.com:8001/DirectoryPlace</td>
 * </tr>
 * </table>
 *
 */
public class KeyManipulator implements Serializable {

    // Serializable
    static final long serialVersionUID = 2456659383313218695L;

    /**
     * How we separate portions of the key
     */
    public static final char SEPARATOR = '.';
    public static final char HOSTSEPARATOR = ':';
    public static final char CLASSSEPARATOR = '/';
    public static final String DOLLAR = "$";
    public static final String DATAIDSEPARATOR = "::";
    public static final String WILDCARD_THREE = "*.*.*.";

    /**
     * How many portions (separated by SEPARATOR) are in a complete key
     */
    public static final int NUMTUPLES = 4;

    private static final String doubleSlash = "//";

    /**
     * Make a key from parts
     *
     * @param dataType the first part of the key
     * @param serviceName the second part of the key
     * @param serviceType the third part of the key
     * @param serviceLocation the fourth part of the key
     */
    public static String makeKey(final String dataType, final String serviceName, final String serviceType, final String serviceLocation) {
        return dataType + SEPARATOR + serviceName + SEPARATOR + serviceType + SEPARATOR + serviceLocation;
    }

    /**
     * Return the data type field from a dictionary formatted key.
     */
    public static String getDataType(final String key) {
        final int firstSeparator = key.indexOf(SEPARATOR);

        if (firstSeparator >= 0) {
            return key.substring(0, firstSeparator);
        }
        return "";
    }

    public static String getDataId(final String key) {
        return getDataType(key) + DATAIDSEPARATOR + getServiceType(key);
    }

    public static String getServiceTypeFromDataId(final String dataid) {
        final int pos = dataid.indexOf(DATAIDSEPARATOR);
        if (pos > -1) {
            return dataid.substring(pos + DATAIDSEPARATOR.length());
        }
        return "";
    }

    /**
     * Performs wildcard (? | *) string matching for dictionary key searches.
     */
    public static boolean gmatch(final String s, final String p) {
        return gmatch2(s.toCharArray(), p.toCharArray(), 0, 0);
    }

    /**
     * Performs wildcard (? | *) character array matching for dictionary key searches.
     */
    public static boolean gmatch(final char[] s, final char[] p) {
        return gmatch2(s, p, 0, 0);
    }

    private static boolean gmatch2(final char[] s, final char[] p, final int spos, final int ppos) {
        // fastest interpreted version
        if (p.length == ppos) {
            return s.length == spos;
        }
        if (s.length == spos) {
            return false;
        }
        final char scc = s[spos];
        final char c = p[ppos];
        if (c == '?') {
            if (scc > 0) {
                return gmatch2(s, p, spos + 1, ppos + 1);
            }
            return false;
        } else if (c == '*') {
            final int ppos2 = ppos + 1;
            if (p.length == ppos2) {
                return true;
            }
            int spos2 = spos;
            while (s.length > ++spos2) {
                if (p[ppos2] == s[spos2]) {
                    if (gmatch2(s, p, spos2, ppos2)) {
                        return true;
                    }
                }
            }
            return false;
        } else if (c == scc) {
            return gmatch2(s, p, spos + 1, ppos + 1);
        } else {
            return false;
        }
    }

    /**
     * Return whether the key passed in is complete or not This is useful in determining if the key must be wildcarded for a
     * query.
     *
     * @param key the key to check
     */
    public static boolean isKeyComplete(final String key) {
        if (numTuplesInKey(key) < KeyManipulator.NUMTUPLES) {
            return false;
        }
        if (getServiceHost(key).length() == 0) {
            return false;
        }
        return true;
    }

    /**
     * Return the number of tuples in the Key passed in
     */
    public static int numTuplesInKey(final String key) {
        int count = 0;
        final byte[] keyBytes = key.getBytes();

        for (int i = 0; i < keyBytes.length; i++) {
            if (keyBytes[i] == KeyManipulator.SEPARATOR) {
                count++;
            }
            // Dont count separators in the hostname portion
            if ((i > 0) && (keyBytes[i] == CLASSSEPARATOR) && (keyBytes[i - 1] == CLASSSEPARATOR)) {
                break;
            }
        }

        // There is one more tuple than separators x.x.x.x
        return count + 1;
    }

    /**
     * Attempt to set out some rules for a key to allow validation
     *
     * @param key the putative key
     * @return true if key is valid
     */
    public static boolean isValid(@Nullable final String key) {
        return (key != null) && (numTuplesInKey(key) == 4);
    }

    /**
     * Returns the class name from a dictionary formatted key
     */
    public static String getServiceClassname(final String key) {
        final String location = getServiceLocation(key);
        final int sep = location.lastIndexOf(CLASSSEPARATOR);

        if (sep >= 0) {
            return location.substring(sep + 1);
        }
        return "";
    }

    /**
     * Returns the hostname:port from a dictionary formatted key
     */
    public static String getServiceHost(final String key) {
        final String location = getServiceLocation(key);
        final int ds = location.indexOf(doubleSlash);

        if (ds > -1) {
            final int cs = location.indexOf(CLASSSEPARATOR, ds + 2);

            if (cs > -1) {
                return location.substring(ds + 2, cs);
            }
            return "";
        }
        return "";
    }

    /**
     * Returns the protocol://hostname:port/ from a dictionary formatted key
     */
    public static String getServiceHostUrl(final String key) {
        final String location = getServiceLocation(key);
        final int ds = location.lastIndexOf(CLASSSEPARATOR);

        if (ds > -1) {
            return location.substring(0, ds + 1);
        }
        return "";
    }

    /**
     * Returns true if k1 and k2 are local to each other
     *
     * @param k1 key for first place
     * @param k2 key for second place
     * @return true if local to each other
     */
    public static boolean isLocalTo(final String k1, final String k2) {
        return getServiceHostUrl(k1).equals(getServiceHostUrl(k2));
    }

    /**
     * Returns the service location (host:port/className) field from a dictionary formatted key.
     */
    public static String getServiceLocation(final String key) {
        final int firstSeparator = key.indexOf(SEPARATOR);
        final int secondSeparator = key.indexOf(SEPARATOR, firstSeparator + 1);
        final int thirdSeparator = key.indexOf(SEPARATOR, secondSeparator + 1);
        final int fourthSeparator = key.indexOf(DOLLAR, thirdSeparator + 1);

        if ((thirdSeparator >= 0)) {
            if (fourthSeparator > 0) {
                return key.substring(thirdSeparator + 1, fourthSeparator);
            }
            return key.substring(thirdSeparator + 1);
        }
        return "";
    }

    /**
     * Return the expense of the service
     */
    public static int getExpense(final String key) {
        return getExpense(key, -1);
    }

    public static int getExpense(final String key, final int dflt) {
        final int pos = key.lastIndexOf(DOLLAR);
        int expense = dflt;
        try {
            expense = Integer.parseInt(key.substring(pos + 1));
        } catch (NumberFormatException e) {
            // It's optional...
        }
        return expense;
    }

    /**
     * Add expense record onto a key
     */
    public static String addExpense(final String key, final int expense) {
        if (getExpense(key, -99) == expense) {
            return key;
        }

        if (key.indexOf(DOLLAR) > -1) {
            return key.substring(0, key.lastIndexOf(DOLLAR) + 1) + expense;
        }

        return key + DOLLAR + expense;
    }

    /**
     * Strip the expense from a key if present
     *
     * @param key any key
     * @return the modified key
     */
    public static String removeExpense(final String key) {
        final int pos = key.indexOf(DOLLAR);
        if (pos != -1) {
            return key.substring(0, pos);
        }
        return key;
    }

    /**
     * Returns the service name field from a dictionary formatted key.
     */
    public static String getServiceName(final String key) {
        final int firstSeparator = key.indexOf(SEPARATOR);
        final int secondSeparator = key.indexOf(SEPARATOR, firstSeparator + 1);

        if ((firstSeparator >= 0) && (secondSeparator >= 0)) {
            return key.substring(firstSeparator + 1, secondSeparator);
        }
        return "";
    }

    /**
     * Returns the service type field from a dictionary formatted key.
     */
    public static String getServiceType(final String key) {
        final int firstSeparator = key.indexOf(SEPARATOR);
        final int secondSeparator = key.indexOf(SEPARATOR, firstSeparator + 1);
        final int thirdSeparator = key.indexOf(SEPARATOR, secondSeparator + 1);

        if ((secondSeparator >= 0) && (thirdSeparator >= 0)) {
            return key.substring(secondSeparator + 1, thirdSeparator);
        }
        return "";
    }

    /**
     * Add in the remote overhead to the "to" key if it was a move
     *
     * @param from the key we came from
     * @param to the key we went to
     * @return the &quot;to&quot; key with remote overhead or as it was
     */
    public static String addRemoteCostIfMoved(final String from, final String to) {

        // If no move, just return the "to" key
        if (getServiceHost(from).equals(getServiceHost(to))) {
            return to;
        }

        // Add remote overhead to the "to" key
        return addExpense(to, getExpense(to) + IDirectoryPlace.REMOTE_EXPENSE_OVERHEAD);
    }

    /**
     * Mangle origKey such that the host on proxyKey becomes a proxy for it
     *
     * @param origKey the original key
     * @param proxyKey the key representing the place that wants to proxy
     * @param dfltExp default expense to use if origKey has none or -1 for no dflt
     * @return a key with the original data type, service type and service name and expense but the new place location from
     *         proxyKey
     */
    public static String makeProxyKey(final String origKey, final String proxyKey, final int dfltExp) {
        if (isLocalTo(origKey, proxyKey) && dfltExp > -1) {
            return addExpense(origKey, getExpense(origKey, dfltExp));
        }
        final int newExp = getExpense(origKey, dfltExp);
        return getDataType(origKey) + SEPARATOR + getServiceName(origKey) + SEPARATOR + getServiceType(origKey) + SEPARATOR
                + getServiceLocation(proxyKey) + (newExp > -1 ? (DOLLAR + newExp) : "");
    }

    /**
     * Build a key to the directory of the place represented by the key
     *
     * @param key the key of the place to find a directory for
     */
    public static String getDefaultDirectoryKey(final String key) {
        return WILDCARD_THREE + KeyManipulator.getServiceHostUrl(key) + "DirectoryPlace";
    }


    public static String getHostMatchKey(final String key) {
        return WILDCARD_THREE + KeyManipulator.getServiceHostUrl(key) + "*";
    }

<<<<<<< HEAD
=======
    public static void main(final String[] argv) {
        String temp = "UNKNOWN.place.ID.tcp://host.domain.com:8001/thePlace$5050";
        String pat = "UNKNOWN.place.*";

        if (argv.length > 1) {
            temp = argv[0];
            pat = argv[1];
        }

        if (gmatch(temp, pat)) {
            System.out.println("***matched --> " + temp);
            System.out.println("ServiceType: " + getServiceType(temp));
            System.out.println("ServiceName: " + getServiceName(temp));
            System.out.println("DataType   : " + getDataType(temp));
            System.out.println("Location   : " + getServiceLocation(temp));
            System.out.println("HostURL    : " + getServiceHostUrl(temp));
            System.out.println("HostName   : " + getServiceHost(temp));
            System.out.println("ClassName  : " + getServiceClassname(temp));
            System.out.println("Expense    : " + getExpense(temp));
            System.out.println("Default Directory  : " + getDefaultDirectoryKey(temp));
            final String hckey = getHostMatchKey(temp);
            System.out.println("Host match key : " + hckey + (gmatch(temp, hckey) ? " matches" : " does not match"));
        } else {
            System.out.println(" --- no match ---");
        }
    }

>>>>>>> 7b7399ec
    public static String makeSproutKey(final String placeKey) {
        return "*.*." + IServiceProviderPlace.SPROUT_KEY + "." + getServiceLocation(placeKey) + DOLLAR + "0";
    }

    /** This class is not meant to be instantiated. */
    private KeyManipulator() {}
}<|MERGE_RESOLUTION|>--- conflicted
+++ resolved
@@ -414,36 +414,6 @@
         return WILDCARD_THREE + KeyManipulator.getServiceHostUrl(key) + "*";
     }
 
-<<<<<<< HEAD
-=======
-    public static void main(final String[] argv) {
-        String temp = "UNKNOWN.place.ID.tcp://host.domain.com:8001/thePlace$5050";
-        String pat = "UNKNOWN.place.*";
-
-        if (argv.length > 1) {
-            temp = argv[0];
-            pat = argv[1];
-        }
-
-        if (gmatch(temp, pat)) {
-            System.out.println("***matched --> " + temp);
-            System.out.println("ServiceType: " + getServiceType(temp));
-            System.out.println("ServiceName: " + getServiceName(temp));
-            System.out.println("DataType   : " + getDataType(temp));
-            System.out.println("Location   : " + getServiceLocation(temp));
-            System.out.println("HostURL    : " + getServiceHostUrl(temp));
-            System.out.println("HostName   : " + getServiceHost(temp));
-            System.out.println("ClassName  : " + getServiceClassname(temp));
-            System.out.println("Expense    : " + getExpense(temp));
-            System.out.println("Default Directory  : " + getDefaultDirectoryKey(temp));
-            final String hckey = getHostMatchKey(temp);
-            System.out.println("Host match key : " + hckey + (gmatch(temp, hckey) ? " matches" : " does not match"));
-        } else {
-            System.out.println(" --- no match ---");
-        }
-    }
-
->>>>>>> 7b7399ec
     public static String makeSproutKey(final String placeKey) {
         return "*.*." + IServiceProviderPlace.SPROUT_KEY + "." + getServiceLocation(placeKey) + DOLLAR + "0";
     }
