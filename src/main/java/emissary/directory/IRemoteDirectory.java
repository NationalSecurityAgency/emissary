package emissary.directory;

import emissary.core.EmissaryException;
import emissary.core.Namespace;

import org.slf4j.Logger;
import org.slf4j.LoggerFactory;

import java.util.List;
import java.util.Set;
import javax.annotation.Nullable;

/**
 * Interface for inter-directory operations over http These methods are designed to only be called by the remote
 * inter-directory communications layer
 */
public interface IRemoteDirectory extends IDirectoryPlace {
    /**
     * Register a set of entries. This signature only meant to be called from within
     * emissary.server.mvc.adapters.DirectoryAdapter.
     * 
     * @param entryList the new entries to add
     * @param propagating true if going down the line
     */
    void irdAddPlaces(List<DirectoryEntry> entryList, boolean propagating);

    /**
     * Deregister places. Removes all keys for the specified places. Should only be called from
     * emissary.server.mvc.adapters.DirectoryAdapter
     * 
     * @param keys four-tuple key for the place
     * @param propagating true if going down the line
     * @return count of keys removes
     */
    int irdRemovePlaces(List<String> keys, boolean propagating);

    /**
     * Remove directory
     *
     * @param key string key of failed directory
     * @param propagating true if headed back down the directory chain
     * @return count of how many places were removed locally
     */
    int irdFailDirectory(String key, boolean propagating);

    /**
     * Add a Set of peer directory to this one
     * 
     * @param keys set of string key for peer directories
     */
    void irdAddPeerDirectories(Set<String> keys);

    /**
     * Helper class to look up an instance of the local directory cast to this interface if possible
     */
    class Lookup {
        private final Logger logger = LoggerFactory.getLogger(Lookup.class);

        /**
         * Look up the local directory using one of two methods. The easier method almost always works, the case where it
         * doesn't in when there are multiple configured Emissary nodes on the same local JVM through a single jetty with
         * multiple Listeners. This is a testing scenario, but it is helpful to keep supporting it, so we have good test
         * coverage.
         * 
         * @param name name of the local directory or null for default
         */
        public IRemoteDirectory getLocalDirectory(@Nullable final String name) {
            IDirectoryPlace dir = null;
            try {
                if (name != null) {
                    dir = (IDirectoryPlace) Namespace.lookup(name);
                } else {
                    dir = DirectoryPlace.lookup();
                }
<<<<<<< HEAD
            } catch (emissary.core.EmissaryException ex) {
                this.logger.debug("Could not find local directory {}", name);
=======
            } catch (EmissaryException ex) {
                this.logger.debug("Could not find local directory " + name);
>>>>>>> e7efb2b7
            }

            IRemoteDirectory remoteDirectory = null;
            if (dir != null) {
                if (dir instanceof IRemoteDirectory) {
                    remoteDirectory = (IRemoteDirectory) dir;
                } else {
                    this.logger.error("Directory is not an IRemoteDirectory!");
                }
            }
            return remoteDirectory;
        }
    }
}<|MERGE_RESOLUTION|>--- conflicted
+++ resolved
@@ -72,13 +72,8 @@
                 } else {
                     dir = DirectoryPlace.lookup();
                 }
-<<<<<<< HEAD
-            } catch (emissary.core.EmissaryException ex) {
-                this.logger.debug("Could not find local directory {}", name);
-=======
             } catch (EmissaryException ex) {
                 this.logger.debug("Could not find local directory " + name);
->>>>>>> e7efb2b7
             }
 
             IRemoteDirectory remoteDirectory = null;
