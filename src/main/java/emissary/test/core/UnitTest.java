package emissary.test.core;

import static org.junit.Assert.assertTrue;
import static org.junit.Assert.fail;

import java.io.InputStream;
import java.lang.management.ThreadInfo;
import java.util.ArrayList;
import java.util.List;

import emissary.command.ServerCommand;
import emissary.config.ConfigUtil;
import emissary.core.EmissaryException;
import emissary.util.io.ResourceReader;
import org.jdom2.Document;
import org.jdom2.input.SAXBuilder;
import org.junit.After;
import org.junit.Assert;
import org.junit.Before;
import org.junit.Rule;
import org.junit.rules.TestRule;
import org.junit.rules.TestWatcher;
import org.junit.runner.Description;
import org.junit.runners.model.Statement;
import org.slf4j.Logger;
import org.slf4j.LoggerFactory;

/**
 * Base class of all the unit tests
 */
public class UnitTest {
    /**
     * A test rule that overwrites the failed method in junit and prints info about the failure to System.err. Keeps you
     * from having to go to the junit report files to see what was wrong
     */
    public class DumpFailures extends TestWatcher {
        @Override
        protected void failed(Throwable e, Description description) {
            System.err.println("" + description.getDisplayName() + " failed " + e.getMessage());
            super.failed(e, description);
        }
    };

    // Now use it for all tests, will have to chain if using both DumpFailures and Retry
    @Rule
    public DumpFailures dump = new DumpFailures();

    /**
     * Test rule to retry a failed test. If this is happening, it is likely that the test is bad so try to fix that.
     */
    public class Retry implements TestRule {
        private int retryCount;

        public Retry(int retryCount) {
            this.retryCount = retryCount;
        }

        @Override
        public Statement apply(Statement base, Description description) {
            return statement(base, description);
        }

        private Statement statement(final Statement base, final Description description) {
            return new Statement() {
                @Override
                public void evaluate() throws Throwable {
                    Throwable caughtThrowable = null;

                    // implement retry logic here
                    for (int i = 0; i < retryCount; i++) {
                        try {
                            base.evaluate();
                            return;
                        } catch (Throwable t) {
                            caughtThrowable = t;
                            System.err.println(description.getDisplayName() + ": run " + (i + 1) + " failed");
                        }
                    }
                    System.err.println(description.getDisplayName() + ": giving up after " + retryCount + " failures");
                    throw caughtThrowable;
                }
            };
        }
    }

    protected Package utPackage = UnitTest.class.getPackage();
    protected Package thisPackage = null;

    // Runtime typed logger
    protected Logger logger = LoggerFactory.getLogger(this.getClass());

    // Config pointers
    protected String origConfigPkg = null;

    // TODO: remove this and see what breaks
    protected String TMPDIR = System.getProperty("java.io.tmpdir", ".");

    /**
     * Create a UnitTest
     */
    public UnitTest() {
        configure();
    }

    /**
     * Create a named unit test
     */
    public UnitTest(String name) {
        configure();
    }

    public synchronized void setupSystemProperties() {
        // mostly just to get the system properties set
        // synchronized since multiple threads are testing at the same time
        String projectBase = System.getenv("PROJECT_BASE");
        if (projectBase == null) {
            fail("PROJECT_BASE is not set");
        }
        // setup the environment stuff
        try {
            ServerCommand.parse(ServerCommand.class, "-m", "cluster").setupCommand();
        } catch (InstantiationException | IllegalAccessException | ClassNotFoundException e) {
            e.printStackTrace();
            fail("Unable to setup Emissary environment");
        }
    }

    /**
     * Configure the test stuff
     * <p>
     * Beware though, if you use @BeforeClass this will not have had a change to run. So you can do something like
     *
     * new UnitTest().setupSystemProperties();
     *
     * in the @BeforeClass. See FlexibleDateTimeParserTest for an example
     */
    protected void configure() {
        thisPackage = this.getClass().getPackage();
        setupSystemProperties();
    }

    @Before
    public void setUp() throws Exception {

    }

    @After
    public void tearDown() throws Exception {
        restoreConfig();
        assertMaxNonSystemThreadCount(1);
    }

    public void assertMaxNonSystemThreadCount(int max) {
        emissary.util.ThreadDump td = new emissary.util.ThreadDump();
        ThreadInfo[] ti = td.getThreadInfo(true);
        if (ti.length > max) {
            StringBuilder sb = new StringBuilder();
            for (ThreadInfo t : ti) {
                sb.append(t.getThreadName()).append(" ");
            }
            assertTrue("Not expecting " + ti.length + " threads from " + this.getClass().getName() + ": " + sb, max <= ti.length);
        }
    }

    /**
     * Get all test resources (*.dat) for this class
     */
    protected List<String> getMyTestResources() {
        ResourceReader rr = new ResourceReader();
        return rr.findDataResourcesFor(this.getClass());
    }

    /**
     * Get all test resources (*.dat) for this class in a format suitable for the Junit Parameterized runner
     */
    public static List<Object[]> getMyTestParameterFiles(Class<?> clz) {
        ResourceReader rr = new ResourceReader();
        List<String> rs = rr.findDataResourcesFor(clz);
        List<Object[]> al = new ArrayList<Object[]>();
        for (String r : rs) {
            String[] s = {r};
            al.add(s);
        }
        if (al.isEmpty()) {
            Assert.fail("Could not load test parameters.");
        }
        return al;
    }

    /**
     * Get all xml resources (*.xml) for this class
     */
    protected List<String> getMyXmlResources() {
        ResourceReader rr = new ResourceReader();
        return rr.findXmlResourcesFor(this.getClass());
    }

    /**
     * Pause for the specified number of millis without throwing any exceptions when it doesn't work
     *
     * @param millis how long to pause
     */
    protected void pause(long millis) {
        Thread.yield();
        try {
            Thread.sleep(millis);
        } catch (Exception ex) {
            // empty exception block
            logger.debug("Thread interrupted", ex);
        }
    }

    /**
     * Set up configuration
     *
     * @param configPath The path to use for config.dir, or null if the value should not be changed.
     * @param pkg use this.pkg for config.pkg
     */
    protected void setConfig(final String configPath, boolean pkg) throws EmissaryException {
        // TODO: refactor this. Changing the pkg affected toResourceName, which could have the
        // same negative affect as change the config dir property. Then get rid of this
        // origConfigDir = System.getProperty(ConfigUtil.CONFIG_DIR_PROPERTY);
        origConfigPkg = System.getProperty(ConfigUtil.CONFIG_PKG_PROPERTY);
        if (configPath != null) {
            throw new UnsupportedOperationException("We no longer use a tmp directory, fix this");
            // System.setProperty(ConfigUtil.CONFIG_DIR_PROPERTY, configPath);
        }
        if (pkg) {
            System.setProperty(ConfigUtil.CONFIG_PKG_PROPERTY, thisPackage.getName());
        }
        emissary.config.ConfigUtil.initialize();
    }

    /**
     * Restore config dir and pkg to original values
<<<<<<< HEAD
     *
     * @throws EmissaryException
=======
>>>>>>> 5da94d4c
     */
    protected void restoreConfig() throws EmissaryException {
        // Restore config paths
        // if (origConfigDir != null) {
        // System.setProperty(ConfigUtil.CONFIG_DIR_PROPERTY, origConfigDir);
        // origConfigDir = null;
        // }
        if (origConfigPkg != null) {
            System.setProperty(ConfigUtil.CONFIG_PKG_PROPERTY, origConfigPkg);
            origConfigPkg = null;
        }

        emissary.config.ConfigUtil.initialize();
    }

    /**
     * Get an JDOM XML document corresponding to a test resource
     */
    protected Document getAnswerDocumentFor(String resource) {
        int datPos = resource.lastIndexOf(ResourceReader.DATA_SUFFIX);
        if (datPos == -1) {
            logger.debug("Resource is not a DATA file {}", resource);
            return null;
        }

        String aname = resource.substring(0, datPos) + ResourceReader.XML_SUFFIX;
        SAXBuilder builder = new SAXBuilder(org.jdom2.input.sax.XMLReaders.NONVALIDATING);
        Document answerDoc = null;
        try (InputStream is = new ResourceReader().getResourceAsStream(aname)) {
            answerDoc = builder.build(is);
        } catch (Exception ex) {
            logger.debug("No answer document provided for {}", aname, ex);
            return null;
        }
        return answerDoc;
    }


}<|MERGE_RESOLUTION|>--- conflicted
+++ resolved
@@ -233,11 +233,8 @@
 
     /**
      * Restore config dir and pkg to original values
-<<<<<<< HEAD
      *
      * @throws EmissaryException
-=======
->>>>>>> 5da94d4c
      */
     protected void restoreConfig() throws EmissaryException {
         // Restore config paths
