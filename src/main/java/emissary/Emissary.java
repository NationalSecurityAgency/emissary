--- conflicted
+++ resolved
@@ -54,15 +54,9 @@
 
     static {
         List<Class<? extends EmissaryCommand>> cmds =
-<<<<<<< HEAD
-                Arrays.asList(ServerCommand.class, HelpCommand.class, WhatCommand.class, TopologyCommand.class, FeedCommand.class,
-                        AgentsCommand.class, PoolCommand.class, VersionCommand.class, EnvCommand.class, PeersCommand.class,
-                        ConfigCommand.class, DirectoryCommand.class);
-=======
                 Arrays.asList(ServerCommand.class, HelpCommand.class, TopologyCommand.class, FeedCommand.class,
-                        AgentsCommand.class, PoolCommand.class, VersionCommand.class, RunCommand.class, EnvCommand.class,
+                        AgentsCommand.class, PoolCommand.class, VersionCommand.class, EnvCommand.class, 
                         PeersCommand.class, ConfigCommand.class, DirectoryCommand.class);
->>>>>>> a2452690
         Map<String, EmissaryCommand> staticCopy = new HashMap<>();
         for (Class<? extends EmissaryCommand> clz : cmds) {
             EmissaryCommand cmd;
