package emissary.core;

import java.nio.ByteBuffer;
import java.util.Collection;
import java.util.Date;
import java.util.List;
import java.util.Map;
import java.util.Set;
import java.util.UUID;

import emissary.core.blob.IDataContainer;
import emissary.core.blob.IOriginalDataContainer;

public interface IBaseDataObject extends IOriginalDataContainer {

    /**
     * Define the merge policy values for parameter handling
     */
    static enum MergePolicy {
        DISTINCT, KEEP_EXISTING, KEEP_ALL
    }

    /**
     * Default separator when stringing parameter values together
     */
    String DEFAULT_PARAM_SEPARATOR = ";";

    /**
     * Get access to the binary data.
     *
     * @return The binary data container.
     */
    default IDataContainer getDataContainer() {
        return IDataContainer.wrap(this);
    }

    /**
     * Get a data container which can be used to write new data, without invalidating and results from previous calls to
     * {@link #getDataContainer()} (except that mutations to those objects will no-longer be persisted)
     *
     * @return A data container which can be used to write new data.
     */
    IDataContainer newDataContainer();

    /**
     * {@inheritDoc}
     *
     * @deprecated Interaction with data should be via {@link #getDataContainer()}
     */
    @Deprecated
    @Override
    byte[] data();

    /**
     * {@inheritDoc}
     *
     * @deprecated Interaction with data should be via {@link #getDataContainer()}
     */
    @Deprecated
    @Override
    void setData(byte[] newData);

    /**
     * {@inheritDoc}
     *
     * @deprecated Interaction with data should be via {@link #getDataContainer()}
     */
    @Override
    @Deprecated
    void setData(final byte[] newData, int offset, int length);

    /**
     * Set the header byte array
     *
     * @param arg1 the byte array of header data
     */
    void setHeader(byte[] arg1);

    /**
     * Return a reference to the header byte array.
     *
     * @return byte array of header information or null if none
     */
    byte[] header();

    /**
     * Set the footer byte array
     *
     * @param arg1 byte array of footer data
     */
    void setFooter(byte[] arg1);

    /**
     * Return a reference to the footer byte array.
     *
     * @return byte array of footer data or null if none
     */
    byte[] footer();


    /**
     * Get the value of headerEncoding. Tells how to interpret the header information.
     *
     * @return Value of headerEncoding.
     */
    String getHeaderEncoding();

    /**
     * Set the value of headerEncoding for proper interpretation and processing later
     *
     * @param arg1 Value to assign to headerEncoding.
     */
    void setHeaderEncoding(String arg1);

    /**
     * Get the classification string for the data
     *
     * @return String classification value
     */
    String getClassification();

    /**
     * Set the classification.
     *
     * @param classification string classification value
     */
    void setClassification(String classification);


    /**
     * Sets the number of children that the current agents spawned.
     *
     * @param num the number value to set
     */
    void setNumChildren(int num);

    /**
     * Gets the number of children that have this as a parent
     *
     * @return the number of children that have this parent
     */
    int getNumChildren();

    /**
     * Sets the number of siblings for this data object.
     *
     * @param num the number of siblings to set
     */
    void setNumSiblings(int num);

    /**
     * Get the number of siblings
     *
     * @return the number of siblings including this one
     */
    int getNumSiblings();

    /**
     * What number is this sibling in the family
     *
     * @param num the birthorder number value to set
     */
    void setBirthOrder(int num);

    /**
     * Get this sibling number, count from one.
     *
     * @return the birth order of this sibling
     */
    int getBirthOrder();

    /**
     * Return the header wrapped in a ByteBuffer class.
     *
     * @return buffer required by the HTML Velocity templates.
     */
    ByteBuffer headerBuffer();

    /**
     * Return the footer wrapped in a ByteBuffer class.
     *
     * @return buffer required by the HTML Velocity templates.
     */
    ByteBuffer footerBuffer();

    /**
     * Return theData wrapped in a ByteBuffer class.
     *
     * @return buffer required by the HTML Velocity templates.
     */
    @Override
    ByteBuffer dataBuffer();

    /**
     * Get the font encoding string
     *
     * @return string name of font encoding for the data
     */
    String getFontEncoding();

    /**
     * Set the font encoding string
     *
     * @param arg1 string name of font encoding for the data
     */
    void setFontEncoding(String arg1);

    /**
     * Clear all metadata elements
     */
    void clearParameters();

    /**
     * Determine if parameter is present
     *
     * @param key name of metadata element to check
     */
    boolean hasParameter(String key);

    /**
     * Replace all of the metadata elements with a new set
     *
     * @param map the new set
     */
    void setParameters(Map<? extends String, ? extends Object> map);

    /**
     * Set a new parameter value, deleting an old one
     *
     * @param key the name of the element
     * @param val the value of the element
     */
    void setParameter(String key, Object val);

    /**
     * Put a new metadata element into the map
     *
     * @param key the name of the element
     * @param val the value of the element
     */
    void putParameter(String key, Object val);

    /**
     * Put a collection of parameters into the metadata map
     *
     * @param m the map of new parameters
     */
    void putParameters(Map<? extends String, ? extends Object> m);

    /**
     * Put a collection of parameters into the metadata map using the specified merge policy
     *
     * @param m the map of new parameters
     * @param policy the merge policy
     */
    void putParameters(Map<? extends String, ? extends Object> m, MergePolicy policy);

    /**
     * Merge a collection of parameters into the metadata map
     *
     * @param m the map of new parameters
     */
    void mergeParameters(Map<? extends String, ? extends Object> m);

    /**
     * Put a collection of parameters into the metadata map uniquely
     *
     * @param m the map of new parameters
     */
    void putUniqueParameters(Map<? extends String, ? extends Object> m);

    /**
     * Retrieve a specified metadata element
     *
     * @param key name of the metadata element
     * @return the value or null if no such element
     */
    List<Object> getParameter(String key);

    /**
     * Append data to the specified metadata element
     *
     * @param key name of the metadata element
     * @param value the value to append
     */
    void appendParameter(String key, CharSequence value);

    /**
     * Append data values to the specified metadata element
     *
     * @param key name of the metadata element
     * @param values the values to append
     */
    void appendParameter(String key, Iterable<? extends CharSequence> values);

    /**
     * Append data to the specified metadata element
     *
     * @param key name of the metadata element
     * @param value the value to append
     * @param sep ignored
     * @deprecated use <code>appendParameter(String key, CharSequence value)</code>
     */
    @Deprecated
    void appendParameter(String key, CharSequence value, String sep);

    /**
     * Append data to the specified metadata element if it doesn't exist
     *
     * @param key name of the metadata element
     * @param value the value to append
     * @return true if the item is added, false if it already exists
     */
    boolean appendUniqueParameter(String key, CharSequence value);

    /**
     * Retrieve a specified metadata element as a string value
     *
     * @param key name of the metadata element
     * @return the string value or null if no such element
     */
    String getStringParameter(String key);

    /**
     * Retrieve a specified metadata element as a string value
     *
     * @param key name of the metadata element
     * @param sep the separator for multivalued fields
     * @return the string value or null if no such element
     */
    String getStringParameter(String key, String sep);

    /**
     * Retrieve all the metadata elements of this object
     *
     * @return map of metadata elements
     */
    Map<String, Collection<Object>> getParameters();

    /**
     * Retrieve all the metadata elements of this object in a way that is processed for use external to this instance
     *
     * @return map of metadata elements
     */
    Map<String, String> getCookedParameters();

    /**
     * Retrieve all of the current metadata keys
     *
     * @return set of charsequence keys
     */
    Set<String> getParameterKeys();

    /**
     * Delete the specified metadata element named
     *
     * @param key the name of the metadata item to delete
     * @return the object deleted of null if none
     */
    List<Object> deleteParameter(String key);

    /**
     * Put the FILETYPE parameter
     *
     * @param arg1 the value to store
     */
    void setFileType(String arg1);

    /**
     * Set FILETYPE parameter iff empty.
     *
     * @param arg1 the value of the filetype to set
     * @param arg2 the list of things caller considers equal to being empty
     * @return true if it was empty and set
     */
    boolean setFileTypeIfEmpty(String arg1, String[] arg2);

    /**
     * Set FILETYPE parameter iff empty using the built-in definition of empty
     *
     * @param arg1 the value of the filetype to set
     * @return true if it was empty and set
     */
    boolean setFileTypeIfEmpty(String arg1);

    /**
     * Return true if the file type is null or in one of the "don't care" set
     *
     * @since 3.3.3
     */
    boolean isFileTypeEmpty();

    /**
     * Get the FILETYPE parameter
     *
     * @return the string value of the FILETYPE parameter
     */
    String getFileType();

    /**
     * Disclose how many multipart alternative views of the data exist
     *
     * @return count of alternate views
     */
    int getNumAlternateViews();

    /**
     * Return a specified multipart alternative view of the data
     *
     * @param arg1 the name of the view to retrieve
     * @return byte array of alternate view data
     */
    byte[] getAlternateView(String arg1);

    /**
     * Return a specified multipart alternative view of the data in a buffer
     *
     * @param arg1 the name of the view to retrieve
     * @return buffer of alternate view data
     */
    ByteBuffer getAlternateViewBuffer(String arg1);

    /**
     * Add a multipart alternative view of the data
     *
     * @param name the name of the new view
     * @param data the byte array of data for the view
     */
    void addAlternateView(String name, byte[] data);

    /**
     * Add a multipart alternative view of the data
     *
     * @param name the name of the new view
     * @param data the byte array conatining data for the view
     * @param offset index of the first byte to use
     * @param length number of bytes to use
     */
    void addAlternateView(String name, byte[] data, int offset, int length);

    /**
     * Append the specified data to the alternate view
     *
     * @param name the name of the new view
     * @param data the byte array of data for the view
     */
    void appendAlternateView(String name, byte[] data);

    /**
     * Append to a multipart alternative view of the data
     *
     * @param name the name of the view
     * @param data the byte array conatining data for the view
     * @param offset index of the first byte to use
     * @param length number of bytes to use
     */
    void appendAlternateView(String name, byte[] data, int offset, int length);

    /**
     * Get the set of alt view names for new foreach loops
     *
     * @return set of alternate view names
     */
    Set<String> getAlternateViewNames();

    /**
     * Get the alternate view map.
     *
     * @return map of alternate views, key = String, value = byte[]
     */
    Map<String, byte[]> getAlternateViews();

    /**
     * Test for broken document
     *
     * @return true if broken
     */
    boolean isBroken();

    /**
     * Set brokenness for document
     *
     * @param arg1 the message to record
     */
    void setBroken(String arg1);

    /**
     * Get brokenness indicator message
     *
     * @return string message of what is broken
     */
    String getBroken();

    /**
     * Returns the name of the file without the path with which the file will be written.
     *
     * @return the short name of the file (no path)
     */
    String shortName();

    /**
     * Returns the filename associated with the data.
     *
     * @return the string name with path
     */
    String getFilename();

    /**
     * Returns the internally generated identifier used to track the object
     *
     * @return a String representing the internal ID
     */
    UUID getInternalId();

    /**
     * Set the filename
     *
     * @param f the new name of the data including path
     */
    void setFilename(String f);


    /**
     * Return the current form of the data (top of the stack)
     *
     * @return string value of current form
     */
    String currentForm();

    /**
     * Return the current form at specified position of the list
     *
     * @param i The specified position
     * @return String containing the form or empty string if illegal position
     */
    String currentFormAt(int i);

    /**
     * Check to see if this value is already on the stack of itinerary items
     *
     * @param val the string to look for
     * @return the position where it was found or -1
     */
    int searchCurrentForm(String val);

    /**
     * Check to see one of these values is on the stack of itinerary items
     *
     * @param values the List of strings to look for
     * @return the String that was found out of the list sent in or null
     */
    String searchCurrentForm(Collection<String> values);

    /**
     * Get the size of the itinerary stack
     *
     * @return size of form stack
     */
    int currentFormSize();

    /**
     * Remove a form from the head of the list
     *
     * @return the new size of the itinerary stack
     */
    String popCurrentForm();

    /**
     * Replace all current forms with specified
     *
     * @param form the new current form or null if none desired
     */
    void replaceCurrentForm(String form);

    /**
     * Remove a form where ever it appears in the stack
     *
     * @param form the value to remove
     * @return the number of elements removed from the stack
     */
    int deleteCurrentForm(String form);

    /**
     * Remove a form at the specified location of the itinerary stack
     *
     * @param i the position to delete
     * @return the new size of the itinerary stack
     */
    int deleteCurrentFormAt(int i);

    /**
     * Add current form newForm at idx
     *
     * @param i the position to do the insert
     * @param val the value to insert
     * @return size of the new stack
     */
    int addCurrentFormAt(int i, String val);

    /**
     * Add a form to the end of the list (the bottom of the stack)
     *
     * @param val the new value to add to the tail of the stack
     * @return the new size of the itinerary stack
     */
    int enqueueCurrentForm(String val);

    /**
     * Push a form onto the head of the list
     *
     * @param val the new value to push on the stack
     * @return the new size of the itinerary stack
     */
    int pushCurrentForm(String val);

    /**
<<<<<<< HEAD
     * Replaces the current form of the data with a new form Does a pop() followed by a push(newForm) to simulate what
     * would happen in the old "one form at a time system"
     *
=======
     * Replaces the current form of the data with a new form Does a pop() followed by a push(newForm) to simulate what would
     * happen in the old "one form at a time system"
     * 
>>>>>>> d743e4dc
     * @param val value of the the new form of the data
     */
    void setCurrentForm(String val);

    /**
     * Replaces the current form of the data with a form passed and potentially clears the entire form stack
     *
     * @param val value of the the new form of the data
     * @param clearAllForms whether or not to clear the entire form stack
     */
    void setCurrentForm(String val, boolean clearAllForms);

    /**
     * Return a clone the whole current form list Note this is not a reference to our private store
     *
     * @return ordered list of current forms
     */
    List<String> getAllCurrentForms();

    /**
     * Move curForm to the top of the stack pushing everything above it down one slot
     *
     * @param curForm the form to pull to the top
     */
    void pullFormToTop(String curForm);

    /**
     * Return BaseDataObjects info as a String.
     *
     * @return string value of this object
     */
    @Override
    String toString();


    /**
     * Record a processing error
     *
     * @param val the new error message to record
     */
    void addProcessingError(String val);

    /**
     * Retrieve the processing error(s)
     *
     * @return string value of processing errors
     */
    String getProcessingError();

    /**
     * Replace history with the new history
     *
     * @param list of new history strings to use
     */
    void setHistory(List<String> list);

    /**
     * List of places the data object was carried to.
     *
     * @return List of strings making up the history
     */
    List<String> transformHistory();

    /**
     * Clear the transformation history
     */
    void clearTransformHistory();

    /**
     * Appends the new key to the transform history. This is called by MobileAgent before moving to the new place. It
     * usually adds the four-tuple of a place's key
     *
     * @see emissary.core.MobileAgent#agentControl
     * @param key the new value to append
     */
    void appendTransformHistory(String key);

    /**
     * Return what machine we are located on
     *
     * @return string local host name
     */
    String whereAmI();

    /**
     * Return an SDE based on the last item in the transform history or null if empty
     *
     * @return last item in history
     */
    emissary.directory.DirectoryEntry getLastPlaceVisited();

    /**
     * Return an SDE based on the penultimate item in the transform history or null if empty
     *
     * @return penultimate item in history
     */
    emissary.directory.DirectoryEntry getPenultimatePlaceVisited();

    /**
     * Return true if the payload has been to a place matching the key passed in.
     *
     * @param pattern the key pattern to match
     */
    boolean hasVisited(String pattern);

    /**
     * True if this payload hasn't had any processing yet Does not count parent processing as being for this payload
     *
     * @return true if not yet started
     */
    boolean beforeStart();

    /**
     * Support deep copy via clone
     */
    @Override
    IBaseDataObject clone() throws CloneNotSupportedException;

    /**
     * Print the parameters, nicely formatted
     */
    String printMeta();

    /**
     * Get data object's priority.
     *
     * @return int priority (lower the number, higher the priority).
     */
    int getPriority();

    /**
     * Set the data object's priority, typically based on input dir/file priority.
     *
     * @param priority int (lower the number, higher the priority).
     */
    void setPriority(int priority);

    /**
     * Get the timestamp for when the object was created. This attribute will be used for data provenance.
     *
     * @return date - the timestamp the object was created
     */
    Date getCreationTimestamp();

    /**
     * Set the timestamp for when the object was created
     *
     * @param creationTimestamp - the date the object was created
     */
    void setCreationTimestamp(Date creationTimestamp);

    /**
     * Get the List of extracted records
     */
    List<IBaseDataObject> getExtractedRecords();

    /**
     * Set/replace the list of extracted children
     *
     * @param records the list of extracted children
     */
    void setExtractedRecords(List<? extends IBaseDataObject> records);

    /**
     * Add an extracted child
     *
     * @param record the extracted child to add
     */
    void addExtractedRecord(IBaseDataObject record);

    /**
     * Add extracted children
     *
     * @param records the extracted children to add
     */
    void addExtractedRecords(List<? extends IBaseDataObject> records);

    /**
     * Determine if this object has extracted records.
     *
     * @return true if this object has extracted records.
     */
    boolean hasExtractedRecords();

    /**
     * Clear the list of extracted records.
     */
    void clearExtractedRecords();

    /**
     * Get count of extracted records
     */
    int getExtractedRecordCount();

    /**
     * @return true if this tree is not able to be output, false otherwise
     */
    boolean isOutputable();

    /**
     * Set whether or not the tree is able to be written out
     *
     * @param outputable true if this tree is not able to be output, false otherwise
     */
    void setOutputable(boolean outputable);
}<|MERGE_RESOLUTION|>--- conflicted
+++ resolved
@@ -614,15 +614,9 @@
     int pushCurrentForm(String val);
 
     /**
-<<<<<<< HEAD
-     * Replaces the current form of the data with a new form Does a pop() followed by a push(newForm) to simulate what
-     * would happen in the old "one form at a time system"
-     *
-=======
      * Replaces the current form of the data with a new form Does a pop() followed by a push(newForm) to simulate what would
      * happen in the old "one form at a time system"
      * 
->>>>>>> d743e4dc
      * @param val value of the the new form of the data
      */
     void setCurrentForm(String val);
