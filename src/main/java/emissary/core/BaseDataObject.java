package emissary.core;

import java.io.Serializable;
import java.net.InetAddress;
import java.net.UnknownHostException;
import java.nio.ByteBuffer;
import java.rmi.Remote;
import java.util.ArrayList;
import java.util.Collection;
import java.util.Date;
import java.util.Iterator;
import java.util.List;
import java.util.Map;
import java.util.Set;
import java.util.TreeMap;
import java.util.UUID;

import com.google.common.collect.LinkedListMultimap;
import emissary.core.blob.IDataContainer;
import emissary.core.blob.SelectingDataContainer;
import emissary.core.view.IViewManager;
import emissary.core.view.ViewManager;
import emissary.directory.DirectoryEntry;
import emissary.directory.KeyManipulator;
import emissary.pickup.Priority;
import emissary.place.IServiceProviderPlace;
import emissary.util.PayloadUtil;
import org.apache.commons.lang.StringUtils;

/**
 * Class to hold byte array of data, header, footer, and attributes
 */
public class BaseDataObject implements Serializable, Cloneable, Remote, IBaseDataObject {

    /* Including this here make serialization of this object faster. */
    private static final long serialVersionUID = 7362181964652092657L;

    /** Our payload */
    private IDataContainer theData = new SelectingDataContainer();

    /**
     * Original name of the input data. Can only be set in the constructor of the DataObject. returned via the
     * <a href="#fileName()">fileName</a> method. Also used in constructing the <a href="#shortName()">shortName</a> of the
     * document.
     */
    protected String theFileName;

    /**
     * Terminal portion of theFileName
     */
    private String shortName;

    /**
     * The internal identifier, generated for each constructed object
     */
    private final UUID internalId = UUID.randomUUID();

    /**
     * The currentForm is a stack of the itinerary items. The contents of the list are {@link String} and map to the
     * dataType portion of the keys in the emissary.DirectoryPlace.
     */
    private List<String> currentForm = new ArrayList<>();

    /**
     * History of processing errors. Lines of text are accumulated from String and returned in-toto as a String.
     */
    protected StringBuilder procError;

    /**
     * A travelogue built up as the agent moves about. Appended to by the agent as it goes from place to place.
     */
    protected List<String> history = new ArrayList<>();

    /**
     * The last determined language(characterset) of the data.
     */
    protected String fontEncoding = null;

    /**
     * Dynamic facets or metadata attributes of the data
     */
    protected LinkedListMultimap<String, Object> parameters = LinkedListMultimap.create(100);

    /**
     * If this file caused other agents to be sprouted, indicate how many
     */
    protected int numChildren = 0;

    /**
     * If this file has siblings that were sprouted at the same time, this will indicate how many total siblings there are.
     * This can be used to navigate among siblings without needing to refer to the parent.
     */
    protected int numSiblings = 0;

    /**
     * What child is this in the family order
     */
    protected int birthOrder = 0;

    /**
     * Alternate views of the data
     */
    protected IViewManager multipartAlternative = new ViewManager();

    /**
     * Any header that goes along with the data
     */
    protected byte[] header = null;

    /**
     * Any footer that goes along with the data
     */
    protected byte[] footer = null;

    /**
     * If the header has some encoding scheme record it
     */
    protected String headerEncoding = null;

    /**
     * Record the classification scheme for the document
     */
    protected String classification = null;

    /**
     * Keep track of if and how the document is broken so we can report on it later
     */
    protected StringBuilder brokenDocument = null;

    // Filetypes that we think are equivalent to no file type at all
    protected String[] FILETYPE_EMPTY = {Form.UNKNOWN};

    // Filetypes with this suffix are equivalent to no file type at all
    protected String FILETYPE_ENDSWITH = "-UNWRAPPED";

    /**
     * The integer priority of the data object. A lower number is higher priority.
     */
    protected int priority = Priority.DEFAULT;

    /**
     * The timestamp for when the BaseDataObject was created. Used in data provenance tracking.
     */
    private Date creationTimestamp;

    /**
     * The extracted records, if any
     */
    protected List<IBaseDataObject> extractedRecords;

    /**
     * Check to see if this tree is able to be written out.
     */
    protected boolean outputable = true;

    /**
     * Create an empty BaseDataObject.
     */
    public BaseDataObject() {
        setCreationTimestamp(new Date(System.currentTimeMillis()));
    }

    /**
<<<<<<< HEAD
     * Create a new BaseDataObject with byte array and name passed in. WARNING: this implementation uses the passed in array
     * directly, no copy is made so the caller should not reuse the array.
=======
     * Create a new BaseDataObject with byte array and name passed in.
     *
     * @param name the name of the data item
     */
    public BaseDataObject(final String name) {
        this();
        setFilename(name);
    }

    /**
     * Create a new BaseDataObject with name, and initial form
     *
     * @param name the name of the data item
     * @param form the initial form of the data
     */
    public BaseDataObject(final String name, final String form) {
        this(name);
        if (form != null) {
            pushCurrentForm(form);
        }
    }

    /**
     *
     * @param newData
     * @param name
     * @param form
     * @param fileType
     */
    public BaseDataObject(final String name, final String form, final String fileType) {
        this(name, form);
        if (fileType != null) {
            this.setFileType(fileType);
        }
    }

    /**
     * Create a new BaseDataObject with byte array and name passed in. WARNING: this implementation may use the passed
     * in array directly, no copy is made so the caller should not reuse the array.
>>>>>>> ebe203e9
     *
     * @param newData the bytes to hold
     * @param name the name of the data item
     * @deprecated prefer data initialisation using streaming
     */
    @Deprecated
    public BaseDataObject(final byte[] newData, final String name) {
        setData(newData);
        setFilename(name);
        setCreationTimestamp(new Date(System.currentTimeMillis()));
    }

    /**
<<<<<<< HEAD
     * Create a new BaseDataObject with byte array, name, and initial form WARNING: this implementation uses the passed in
     * array directly, no copy is made so the caller should not reuse the array.
=======
     * Create a new BaseDataObject with byte array, name, and initial form WARNING: this implementation may use the
     * passed in array directly, no copy is made so the caller should not reuse the array.
>>>>>>> ebe203e9
     *
     * @param newData the bytes to hold
     * @param name the name of the data item
     * @param form the initial form of the data
     * @deprecated prefer data initialisation using streaming
     */
    @Deprecated
    public BaseDataObject(final byte[] newData, final String name, final String form) {
        this(newData, name);
        if (form != null) {
            pushCurrentForm(form);
        }
    }

    /**
     *
     * @param newData
     * @param name
     * @param form
     * @param fileType
     * @deprecated prefer data initialisation using streaming
     */
    @Deprecated
    public BaseDataObject(final byte[] newData, final String name, final String form, final String fileType) {
        this(newData, name, form);
        if (fileType != null) {
            this.setFileType(fileType);
        }
    }

    /**
     * Set the header byte array WARNING: this implementation uses the passed in array directly, no copy is made so the
     * caller should not reuse the array.
     *
     * @param header the byte array of header data
     */
    @Override
    public void setHeader(final byte[] header) {
        this.header = header;
    }

    /**
     * Get the value of headerEncoding. Tells how to interpret the header information.
     *
     * @return Value of headerEncoding.
     */
    @Override
    public String getHeaderEncoding() {
        return this.headerEncoding;
    }

    /**
     * Set the value of headerEncoding for proper interpretation and processing later
     *
     * @param v Value to assign to headerEncoding.
     */
    @Override
    public void setHeaderEncoding(final String v) {
        this.headerEncoding = v;
    }

    /**
     * Set the footer byte array WARNING: this implementation uses the passed in array directly, no copy is made so the
     * caller should not reuse the array.
     *
     * @param footer byte array of footer data
     */
    @Override
    public void setFooter(final byte[] footer) {
        this.footer = footer;
    }

    /**
     * Set the filename
     *
     * @param f the new name of the data including path
     */
    @Override
    public void setFilename(final String f) {
        this.theFileName = f;
        this.shortName = makeShortName();
    }

    @Override
    public IDataContainer getDataContainer() {
        return this.theData;
    }

    @Override
    public IDataContainer newDataContainer() {
        this.theData = new SelectingDataContainer();
        return this.theData;
    }

    @Override
    public IViewManager getViewManager() {
        return multipartAlternative;
    }

    /**
     * Return BaseDataObjects byte array. WARNING: this implementation returns the actual array directly, no copy is made so
     * the caller must be aware that modifications to the returned array are live.
     *
     * @return byte array of the data
     * @deprecated Interaction with data should be via {@link #getDataContainer()}
     */
    @Deprecated
    @Override
    public byte[] data() {
        return getDataContainer().data();
    }

    /**
     * Set BaseDataObjects data to byte array passed in. WARNING: this implementation may use the passed in array directly,
     * no copy is made so the caller should not reuse the array.
     *
     * @param newData byte array to set replacing any existing data
     * @deprecated Interaction with data should be via {@link #getDataContainer()}
     */
    @Deprecated
    @Override
    public void setData(final byte[] newData) {
        this.theData.setData(newData);
    }

    /**
     * {@inheritDoc}
     *
     * @deprecated Interaction with data should be via {@link #getDataContainer()}
     */
    @Deprecated
    @Override
    public void setData(final byte[] newData, final int offset, final int length) {
        this.theData.setData(newData, offset, length);
    }

    @Deprecated
    @Override
    public int dataLength() {
        return this.theData.dataLength();
    }

    @Override
    public String shortName() {
        return this.shortName;
    }

    /**
     * Construct the shortname
     */
    private String makeShortName() {
        /*
         * using the file object works for most cases. It works on windows with a valid unix path. However, it fails on the unix
         * side if it is given a valid Windows path.
         */
        // File file = new File( theFileName );
        // return file.getName();
        // so..... we'll have to perform the check ourselves ARRRRRRRRRGH!!!!
        final int unixPathIndex = this.theFileName.lastIndexOf("/");
        if (unixPathIndex >= 0) {
            return this.theFileName.substring(unixPathIndex + 1);
        }
        // check for windows path
        final int windowsPathIndex = this.theFileName.lastIndexOf("\\");
        if (windowsPathIndex >= 0) {
            return this.theFileName.substring(windowsPathIndex + 1);
        }

        return this.theFileName;
    }

    @Override
    public String getFilename() {
        return this.theFileName;
    }

    @Override
    public String currentForm() {
        return currentFormAt(0);
    }

    @Override
    public String currentFormAt(final int i) {
        if (i < this.currentForm.size()) {
            return this.currentForm.get(i);
        }
        return "";
    }

    @Override
    public int searchCurrentForm(final String value) {
        return this.currentForm.indexOf(value);
    }

    @Override
    public String searchCurrentForm(final Collection<String> values) {
        for (final String value : values) {
            if (this.currentForm.contains(value)) {
                return value;
            }
        }
        return null;
    }

    @Override
    public int currentFormSize() {
        return this.currentForm.size();
    }

    @Override
    public void replaceCurrentForm(final String form) {
        this.currentForm.clear();
        if (form != null) {
            pushCurrentForm(form);
        }
    }

    /**
     * Remove a form from the head of the list
     *
     * @return The value that was removed, or {@code null} if the list was empty.
     */
    @Override
    public String popCurrentForm() {
        if (this.currentForm.isEmpty()) {
            return null;
        } else {
            return this.currentForm.remove(0);
        }
    }

    @Override
    public int deleteCurrentForm(final String form) {
        int count = 0;

        if (this.currentForm == null || this.currentForm.isEmpty()) {
            return count;
        }

        // Remove all matching
        for (final Iterator<String> i = this.currentForm.iterator(); i.hasNext();) {
            final String val = i.next();
            if (val.equals(form)) {
                i.remove();
                count++;
            }
        }
        return count;
    }

    @Override
    public int deleteCurrentFormAt(final int i) {
        // Make sure its a legal position.
        if ((i >= 0) && (i < this.currentForm.size())) {
            this.currentForm.remove(i);
        }
        return this.currentForm.size();
    }

    @Override
    public int addCurrentFormAt(final int i, final String newForm) {
        if (newForm == null) {
            throw new IllegalArgumentException("caller attempted to add a null form value at position " + i);
        }

        if (i < this.currentForm.size()) {
            this.currentForm.add(i, newForm);
        } else {
            this.currentForm.add(newForm);
        }
        return this.currentForm.size();
    }

    @Override
    public int enqueueCurrentForm(final String newForm) {
        if (newForm == null) {
            throw new IllegalArgumentException("caller attempted to enqueue a null form value");
        }

        this.currentForm.add(newForm);
        return this.currentForm.size();
    }

    @Override
    public int pushCurrentForm(final String newForm) {
        if (newForm == null) {
            throw new IllegalArgumentException("caller attempted to push a null form value");
        }

        return addCurrentFormAt(0, newForm);
    }

    @Override
    public void setCurrentForm(final String newForm) {
        setCurrentForm(newForm, false);
    }

    @Override
    public void setCurrentForm(final String newForm, final boolean clearAllForms) {
        if (StringUtils.isBlank(newForm)) {
            throw new IllegalArgumentException("caller attempted to set the current form to a null value");
        }

        if (clearAllForms) {
            replaceCurrentForm(newForm);
        } else {
            popCurrentForm();
            pushCurrentForm(newForm);
        }
    }


    @Override
    public List<String> getAllCurrentForms() {
        return new ArrayList<>(this.currentForm);
    }

    @Override
    public void pullFormToTop(final String curForm) {
        if (this.currentForm.size() > 1) {
            // Delete it
            final int count = deleteCurrentForm(curForm);

            // If deleted, add it back on top
            if (count > 0) {
                this.currentForm.add(0, curForm);
            }
        }
    }

    @Override
    public String toString() {
        final StringBuilder myOutput = new StringBuilder();
        final String ls = System.getProperty("line.separator");

        myOutput.append(ls);
        myOutput.append("   currentForms: ").append(getAllCurrentForms()).append(ls);
        myOutput.append("   transform history (").append(this.history.size()).append(") :").append(ls);

        for (final String historyValue : this.history) {
            myOutput.append("        -> ").append(historyValue).append(ls);
        }

        return myOutput.toString();
    }

    @Override
    public String printMeta() {
        return PayloadUtil.printFormattedMetadata(this);
    }

    @Override
    public void addProcessingError(final String err) {
        if (this.procError == null) {
            this.procError = new StringBuilder();
        }
        this.procError.append(err).append("\n");
    }

    @Override
    public String getProcessingError() {
        String s = null;
        if (this.procError != null) {
            s = this.procError.toString();
        }
        return s;
    }

    @Override
    public List<String> transformHistory() {
        return new ArrayList<>(this.history);
    }

    @Override
    public void clearTransformHistory() {
        this.history.clear();
    }

    @Override
    public void appendTransformHistory(final String key) {
        this.history.add(key);
    }

    /**
     * Replace history with the new history. Is this historic revisionism? Maybe, but it is needed to support sprouting
     *
     * @param newHistory list of new history strings to use
     */
    @Override
    public void setHistory(final List<String> newHistory) {
        this.history.clear();
        this.history.addAll(newHistory);
    }

    @Override
    public String whereAmI() {
        String host = null;
        try {
            host = InetAddress.getLocalHost().getCanonicalHostName();
        } catch (UnknownHostException e) {
            host = "FAILED";
        }
        return host;
    }

    @Override
    public DirectoryEntry getLastPlaceVisited() {
        final int sz = this.history.size();
        if (sz == 0) {
            return null;
        }
        return new DirectoryEntry(this.history.get(sz - 1));
    }

    @Override
    public DirectoryEntry getPenultimatePlaceVisited() {
        final int sz = this.history.size();
        if (sz < 2) {
            return null;
        }
        return new DirectoryEntry(this.history.get(sz - 2));
    }

    @Override
    public boolean hasVisited(final String pattern) {
        for (final String historyValue : this.history) {
            if (KeyManipulator.gmatch(historyValue, pattern)) {
                return true;
            }
        }
        return false;
    }

    @Override
    public boolean beforeStart() {
        if (this.history.isEmpty()) {
            return true;
        }
        final String s = this.history.get(this.history.size() - 1);
        return s.indexOf(IServiceProviderPlace.SPROUT_KEY) > -1;
    }

    @Override
    public void clearParameters() {
        this.parameters.clear();
    }

    @Override
    public boolean hasParameter(final String key) {
        // Try remapping
        try {
            final MetadataDictionary dict = MetadataDictionary.lookup();
            return this.parameters.containsKey(dict.map(key));
        } catch (NamespaceException ex) {
            // Remapping not enabled
            return this.parameters.containsKey(key);
        }
    }

    @Override
    public void setParameters(final Map<? extends String, ? extends Object> map) {
        this.parameters.clear();
        putParameters(map);
    }

    @Override
    public void setParameter(final String key, final Object val) {
        deleteParameter(key);
        putParameter(key, val);
    }

    @Override
    public void putParameter(final String key, final Object val) {
        // Try remapping
        MetadataDictionary dict = null;
        try {
            dict = MetadataDictionary.lookup();
        } catch (NamespaceException ex) {
            // Remapping not enabled
        }

        final String n = dict != null ? dict.map(key) : key;

        this.parameters.removeAll(n);

        if (val instanceof Iterable) {
            this.parameters.putAll(n, (Iterable<?>) val);
        } else {
            this.parameters.put(n, val);
        }
    }

    /**
     * Put a collection of parameters into the metadata map, keeping both old and new values
     *
     * @param m the map of new parameters
     */
    @Override
    public void putParameters(final Map<? extends String, ? extends Object> m) {
        putParameters(m, MergePolicy.KEEP_ALL);
    }

    /**
     * Put a collection of parameters into the metadata map, adding only distinct k/v pairs
     *
     * @param m the map of new parameters
     */
    @Override
    public void putUniqueParameters(final Map<? extends String, ? extends Object> m) {
        putParameters(m, MergePolicy.DISTINCT);
    }

    /**
     * Merge in parameters keeping existing keys unchanged
     *
     * @param m map of new parameters to consider
     */
    @Override
    public void mergeParameters(final Map<? extends String, ? extends Object> m) {
        putParameters(m, MergePolicy.KEEP_EXISTING);
    }

    /**
     * Merge in new parameters using the specified policy to determine whether to keep all values, unique values, or prefer
     * existing values
     *
     * @param m map of new parameters
     * @param policy the merge policy
     */
    @Override
    public void putParameters(final Map<? extends String, ? extends Object> m, final MergePolicy policy) {
        // Try remapping
        MetadataDictionary dict = null;
        try {
            dict = MetadataDictionary.lookup();
        } catch (NamespaceException ex) {
            // Remapping not enabled
        }

        for (final Map.Entry<? extends String, ? extends Object> entry : m.entrySet()) {
            final String name = dict != null ? dict.map(entry.getKey()) : entry.getKey();

            if ((policy == MergePolicy.KEEP_EXISTING) && this.parameters.containsKey(name)) {
                continue;
            }

            final Object value = entry.getValue();
            if (value instanceof Iterable) {
                for (final Object v : (Iterable<?>) value) {
                    if (policy == MergePolicy.KEEP_ALL || policy == MergePolicy.KEEP_EXISTING) {
                        this.parameters.put(name, v);
                    } else if (policy == MergePolicy.DISTINCT) {
                        if (!this.parameters.containsEntry(name, v)) {
                            this.parameters.put(name, v);
                        }
                    } else {
                        throw new RuntimeException("Unhandled parameter merge policy " + policy + " for " + name);
                    }
                }
            } else {
                if (policy == MergePolicy.KEEP_ALL || policy == MergePolicy.KEEP_EXISTING) {
                    this.parameters.put(name, value);
                } else if (policy == MergePolicy.DISTINCT) {
                    if (!this.parameters.containsEntry(name, value)) {
                        this.parameters.put(name, value);
                    }
                } else {
                    throw new RuntimeException("Unhandled parameter merge policy " + policy + " for " + name);
                }
            }
        }
    }

    @Override
    public List<Object> getParameter(final String key) {
        // Try remapping
        List<Object> v = null;
        try {
            final MetadataDictionary dict = MetadataDictionary.lookup();
            v = this.parameters.get(dict.map(key));
        } catch (NamespaceException ex) {
            // Remapping not enabled
            v = this.parameters.get(key);
        }
        if ((v == null) || v.isEmpty()) {
            return null;
        }
        return v;
    }

    @Override
    public void appendParameter(final String key, final CharSequence value) {
        // Try remapping
        try {
            final MetadataDictionary dict = MetadataDictionary.lookup();
            this.parameters.put(dict.map(key), value);
        } catch (NamespaceException ex) {
            // Remapping not enabled
            this.parameters.put(key, value);
        }
    }

    @Override
    public void appendParameter(final String key, final Iterable<? extends CharSequence> values) {
        // Try remapping
        String pkey = key;
        try {
            final MetadataDictionary dict = MetadataDictionary.lookup();
            pkey = dict.map(key);
        } catch (NamespaceException ex) {
            // Remapping not enabled
        }

        this.parameters.putAll(pkey, values);
    }

    /**
     * Append data to the specified metadata element if it doesn't already exist If you expect to append a lot if things
     * this way, this method might not have the performance characteristics that you expect. You can build a set and
     * externally and append the values after they are uniqued.
     *
     * @param key name of the metadata element
     * @param value the value to append
     * @return true if the item is added, false if it already exists
     */
    @Override
    public boolean appendUniqueParameter(final String key, final CharSequence value) {
        // Try remapping
        MetadataDictionary dict = null;
        try {
            dict = MetadataDictionary.lookup();
        } catch (NamespaceException ex) {
            // Remapping not enabled
        }

        final String n = dict != null ? dict.map(key) : key;

        if (this.parameters.containsEntry(n, value)) {
            return false;
        }

        this.parameters.put(n, value);
        return true;
    }

    @Override
    @Deprecated
    public void appendParameter(final String key, final CharSequence value, final String sep) {
        appendParameter(key, value);
    }

    @Override
    public String getStringParameter(final String key) {
        return getStringParameter(key, DEFAULT_PARAM_SEPARATOR);
    }

    @Override
    public String getStringParameter(final String key, final String sep) {
        final List<Object> obj = getParameter(key);
        if (obj == null) {
            return null;
        } else if (obj.isEmpty()) {
            return null;
        } else if ((obj.size() == 1) && (obj.get(0) instanceof String)) {
            return (String) obj.get(0);
        } else if ((obj.size() == 1) && (obj.get(0) == null)) {
            return null;
        } else {
            final StringBuilder sb = new StringBuilder();
            for (final Object item : obj) {
                if (sb.length() > 0) {
                    sb.append(sep);
                }
                sb.append(item);
            }
            return sb.toString();
        }
    }

    /**
     * Retrieve all the metadata elements of this object This method returns possibly mapped metadata element names
     *
     * @return map of metadata elements
     */
    @Override
    public Map<String, Collection<Object>> getParameters() {
        return this.parameters.asMap();
    }

    /**
     * Get a processed represenation of the parameters for external use
     */
    @Override
    public Map<String, String> getCookedParameters() {
        final Map<String, String> ext = new TreeMap<>();
        for (final String key : this.parameters.keySet()) {
            ext.put(key.toString(), getStringParameter(key));
        }
        return ext;
    }

    @Override
    public Set<String> getParameterKeys() {
        return this.parameters.keySet();
    }

    @Override
    public List<Object> deleteParameter(final String key) {
        try {
            final MetadataDictionary dict = MetadataDictionary.lookup();
            return this.parameters.removeAll(dict.map(key));
        } catch (NamespaceException ex) {
            // Renaming not enabled
            return this.parameters.removeAll(key);
        }
    }

    @Override
    public void setNumChildren(final int num) {
        this.numChildren = num;
    }

    @Override
    public void setNumSiblings(final int num) {
        this.numSiblings = num;
    }

    @Override
    public void setBirthOrder(final int num) {
        this.birthOrder = num;
    }

    @Override
    public int getNumChildren() {
        return this.numChildren;
    }

    @Override
    public int getNumSiblings() {
        return this.numSiblings;
    }

    @Override
    public int getBirthOrder() {
        return this.birthOrder;
    }

    /**
     * Return a reference to the header byte array. WARNING: this implementation returns the actual array directly, no copy
     * is made so the caller must be aware that modifications to the returned array are live.
     *
     * @return byte array of header information or null if none
     */
    @Override
    public byte[] header() {
        return this.header;
    }

    @Override
    public ByteBuffer headerBuffer() {
        return ByteBuffer.wrap(header());
    }

    /**
     * Return a reference to the footer byte array. WARNING: this implementation returns the actual array directly, no copy
     * is made so the caller must be aware that modifications to the returned array are live.
     *
     * @return byte array of footer data or null if none
     */
    @Override
    public byte[] footer() {
        return this.footer;
    }


    @Override
    public ByteBuffer footerBuffer() {
        return ByteBuffer.wrap(footer());
    }

    @Override
    public ByteBuffer dataBuffer() {
        return ByteBuffer.wrap(data());
    }

    @Override
    public String getFontEncoding() {
        return this.fontEncoding;
    }

    @Override
    public void setFontEncoding(final String fe) {
        this.fontEncoding = fe;
    }

    private static final String FILETYPE = "FILETYPE";

    /**
     * Put the FILETYPE parameter, null to clear
     *
     * @param v the value to store or null
     */
    @Override
    public void setFileType(final String v) {
        deleteParameter(FILETYPE);
        if (v != null) {
            setParameter(FILETYPE, v);
        }
    }

    @Override
    public boolean setFileTypeIfEmpty(final String v, final String[] empties) {
        if (isFileTypeEmpty(empties)) {
            setFileType(v);
            return true;
        }
        return false;
    }

    @Override
    public boolean isFileTypeEmpty() {
        return isFileTypeEmpty(this.FILETYPE_EMPTY);
    }

    /**
     * Return true if the file type is null or in one of the specified set of empties
     *
     * @param empties a list of types that count as empty
     */
    protected boolean isFileTypeEmpty(final String[] empties) {
        final String s = getFileType();

        if (StringUtils.isEmpty(s)) {
            return true;
        }

        if (s.endsWith(FILETYPE_ENDSWITH)) {
            return true;
        }

        for (int i = 0; empties != null && i < empties.length; i++) {
            if (s.equals(empties[i])) {
                return true;
            }
        }
        return false;
    }

    @Override
    public boolean setFileTypeIfEmpty(final String v) {
        return setFileTypeIfEmpty(v, this.FILETYPE_EMPTY);
    }

    @Override
    public String getFileType() {
        return getStringParameter(FILETYPE);
    }

    @Override
    @Deprecated
    public int getNumAlternateViews() {
        return getViewManager().getNumAlternateViews();
    }

    /**
     * Return a specified multipart alternative view of the data WARNING: this implementation may return the actual array
     * directly, so the caller must be aware that modifications to the returned array may be live.
     *
     * @param s the name of the view to retrieve
     * @return byte array of alternate view data or null if none
     */
    @Override
    @Deprecated
    public byte[] getAlternateView(final String s) {
        return getViewManager().getAlternateView(s);
    }

    @Override
    @Deprecated
    public void appendAlternateView(final String name, final byte[] data) {
        getViewManager().appendAlternateView(name, data);
    }

    @Override
    @Deprecated
    public void appendAlternateView(final String name, final byte[] data, final int offset, final int length) {
        getViewManager().appendAlternateView(name, data, offset, length);
    }

    /**
     * Return a specified multipart alternative view of the data in a buffer
     *
     * @param s the name of the view to retrieve
     * @return buffer of alternate view data or null if none
     */
    @Override
    @Deprecated
    public ByteBuffer getAlternateViewBuffer(final String s) {
        return getViewManager().getAlternateViewBuffer(s);
    }

    /**
     * Add a multipart alternative view of the data WARNING: this implementation may store the actual array directly, so the
     * caller must be aware that modifications to the returned array may be live.
     *
     * @param name the name of the new view
     * @param data the byte array of data for the view
     */
    @Override
    @Deprecated
    public void addAlternateView(final String name, final byte[] data) {
        getViewManager().addAlternateView(name, data);
    }

    @Override
    @Deprecated
    public void addAlternateView(final String name, final byte[] data, final int offset, final int length) {
        getViewManager().addAlternateView(name, data, offset, length);
    }

    /**
     * {@inheritDoc}
     *
     * @return an ordered set of alternate view names
     */
    @Override
    public Set<String> getAlternateViewNames() {
        return getViewManager().getAlternateViewNames();
    }

    /**
     * Get the alternate view map. WARNING: this implementation returns the actual map directly, no copy is made so the
     * caller must be aware that modifications to the returned map are live.
     *
     * @return an map of alternate views ordered by name, key = String, value = byte[]
     */
    @Override
    @Deprecated
    public Map<String, byte[]> getAlternateViews() {
        return getViewManager().getAlternateViews();
    }

    @Override
    public boolean isBroken() {
        return (this.brokenDocument != null);
    }

    @Override
    public void setBroken(final String v) {
        if (v == null) {
            this.brokenDocument = null;
            return;
        }

        if (this.brokenDocument == null) {
            this.brokenDocument = new StringBuilder();
            this.brokenDocument.append(v);
        } else {
            this.brokenDocument.append(", ").append(v);
        }
    }

    @Override
    public String getBroken() {
        if (this.brokenDocument == null) {
            return null;
        }
        return this.brokenDocument.toString();
    }

    @Override
    public void setClassification(final String classification) {
        this.classification = classification;
    }

    @Override
    public String getClassification() {
        return this.classification;
    }

    @Override
    public int getPriority() {
        return this.priority;
    }

    @Override
    public void setPriority(final int priority) {
        this.priority = priority;
    }

    /**
     * Clone this payload
     */
    @Override
    public IBaseDataObject clone() throws CloneNotSupportedException {
        final BaseDataObject c = (BaseDataObject) super.clone();
        c.theData = this.theData.clone();
        c.currentForm = new ArrayList<>(this.currentForm);
        c.history = new ArrayList<>(this.history);
        c.multipartAlternative = multipartAlternative.clone();
        c.priority = this.priority;
        c.creationTimestamp = this.creationTimestamp;

        if ((this.extractedRecords != null) && !this.extractedRecords.isEmpty()) {
            c.clearExtractedRecords(); // remove super.clone copy
            for (final IBaseDataObject r : this.extractedRecords) {
                c.addExtractedRecord(r.clone());
            }
        }
        // This creates a deep copy Guava style
        c.parameters = LinkedListMultimap.create(this.parameters);

        return c;
    }

    @Override
    public Date getCreationTimestamp() {
        return this.creationTimestamp;
    }

    /**
     * The creation timestamp is part of the provenance of the event represented by this instance. It is normally set from
     * the constructor
     *
     * @param creationTimestamp when this item was created
     */
    @Override
    public void setCreationTimestamp(final Date creationTimestamp) {
        if (creationTimestamp == null) {
            throw new IllegalArgumentException("Timestamp must not be null");
        }

        this.creationTimestamp = creationTimestamp;
    }

    @Override
    public List<IBaseDataObject> getExtractedRecords() {
        return this.extractedRecords;
    }

    @Override
    public void setExtractedRecords(final List<? extends IBaseDataObject> records) {
        if (records == null) {
            throw new IllegalArgumentException("Record list must not be null");
        }

        for (final IBaseDataObject r : records) {
            if (r == null) {
                throw new IllegalArgumentException("No added record may be null");
            }
        }

        this.extractedRecords = new ArrayList<>(records);
    }

    @Override
    public void addExtractedRecord(final IBaseDataObject record) {
        if (record == null) {
            throw new IllegalArgumentException("Added record must not be null");
        }

        if (this.extractedRecords == null) {
            this.extractedRecords = new ArrayList<>();
        }

        this.extractedRecords.add(record);
    }

    @Override
    public void addExtractedRecords(final List<? extends IBaseDataObject> records) {
        if (records == null) {
            throw new IllegalArgumentException("ExtractedRecord list must not be null");
        }

        for (final IBaseDataObject r : records) {
            if (r == null) {
                throw new IllegalArgumentException("No ExctractedRecord item may be null");
            }
        }

        if (this.extractedRecords == null) {
            this.extractedRecords = new ArrayList<>();
        }

        this.extractedRecords.addAll(records);
    }

    @Override
    public boolean hasExtractedRecords() {
        return (this.extractedRecords != null) && !this.extractedRecords.isEmpty();
    }

    @Override
    public void clearExtractedRecords() {
        this.extractedRecords = null;
    }

    @Override
    public int getExtractedRecordCount() {
        return (this.extractedRecords == null) ? 0 : this.extractedRecords.size();
    }

    @Override
    public UUID getInternalId() {
        return this.internalId;
    }

    @Override
    public boolean isOutputable() {
        return outputable;
    }

    @Override
    public void setOutputable(boolean outputable) {
        this.outputable = outputable;
    }
}<|MERGE_RESOLUTION|>--- conflicted
+++ resolved
@@ -161,11 +161,7 @@
     }
 
     /**
-<<<<<<< HEAD
-     * Create a new BaseDataObject with byte array and name passed in. WARNING: this implementation uses the passed in array
-     * directly, no copy is made so the caller should not reuse the array.
-=======
-     * Create a new BaseDataObject with byte array and name passed in.
+     * Create a new BaseDataObject with name passed in.
      *
      * @param name the name of the data item
      */
@@ -204,7 +200,6 @@
     /**
      * Create a new BaseDataObject with byte array and name passed in. WARNING: this implementation may use the passed
      * in array directly, no copy is made so the caller should not reuse the array.
->>>>>>> ebe203e9
      *
      * @param newData the bytes to hold
      * @param name the name of the data item
@@ -218,13 +213,8 @@
     }
 
     /**
-<<<<<<< HEAD
-     * Create a new BaseDataObject with byte array, name, and initial form WARNING: this implementation uses the passed in
-     * array directly, no copy is made so the caller should not reuse the array.
-=======
      * Create a new BaseDataObject with byte array, name, and initial form WARNING: this implementation may use the
      * passed in array directly, no copy is made so the caller should not reuse the array.
->>>>>>> ebe203e9
      *
      * @param newData the bytes to hold
      * @param name the name of the data item
