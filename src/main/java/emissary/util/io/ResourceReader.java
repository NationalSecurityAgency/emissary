package emissary.util.io;

import java.io.File;
import java.io.IOException;
import java.io.InputStream;
import java.io.UnsupportedEncodingException;
import java.net.JarURLConnection;
import java.net.URL;
import java.net.URLDecoder;
import java.util.ArrayList;
import java.util.Collections;
import java.util.Enumeration;
import java.util.List;
import java.util.jar.JarEntry;
import java.util.jar.JarFile;

import org.slf4j.Logger;
import org.slf4j.LoggerFactory;

/**
 * This class reads a resource with utilities to read those with common names
 */
public class ResourceReader {

    private static final Logger logger = LoggerFactory.getLogger(ResourceReader.class);

    public static final String CONFIG_SUFFIX = ".cfg";
    public static final String XML_SUFFIX = ".xml";
    public static final String DATA_SUFFIX = ".dat";
    public static final String JS_SUFFIX = ".js";
    public static final String PROP_SUFFIX = ".properties";
    public static final String CLASS_SUFFIX = ".class";

    /**
     * Create a resource reader for use
     */
    public ResourceReader() {}

    /**
     * Return the config stream for the class config file Caller must close the stream
     *
     * @param o the object whose class name matches the resource
     */
    public InputStream getConfigDataAsStream(Object o) {
        return getConfigDataAsStream(o.getClass());
    }

    /**
     * Return the config stream for the class config file Caller must close the stream
     *
     * @param c the class name matching the desired resource
     */
    public InputStream getConfigDataAsStream(Class<?> c) {
        String name = getConfigDataName(c);
        return getResourceAsStream(name);
    }

    /**
     * Get the config name
     */
    public String getConfigDataName(Class<?> c) {
        return getResourceName(c) + CONFIG_SUFFIX;
    }

    /**
     * Return the stream for the class xml resource file Caller must close the stream
     *
     * @param o the object whose class name matches the resource
     */
    public InputStream getXmlStream(Object o) {
        return getXmlStream(o.getClass());
    }

    /**
     * Return the xml stream for the class resource Caller must close the stream
     *
     * @param c the class name matching the desired resource
     */
    public InputStream getXmlStream(Class<?> c) {
        String name = getXmlName(c);
        return getResourceAsStream(name);
    }

    /**
     * Get the xml name
     */
    public String getXmlName(Class<?> c) {
        return getResourceName(c) + XML_SUFFIX;
    }

    /**
     * Get the xml name
     */
    public String getXmlName(Package pkg, String name) {
        return getResourceName(pkg, name) + XML_SUFFIX;
    }

    /**
     * Get the resource name
     */
    public String getResourceName(Class<?> c) {
        return c.getName().replace('.', '/');
    }

    /**
     * Get the resource name
     */
    public String getResourceName(Package pkg, String name) {
        return (pkg.getName() + "/" + name).replace('.', '/');
    }

    /**
     * Get the url of the specified resource
     *
     * @param name name of the resource
     * @return a url to the resource
     */
    public URL getResource(String name) {
        if (name != null && name.length() > 1 && name.charAt(1) == ':') {
            name = name.substring(2);
        }
        URL resourceUrl = Thread.currentThread().getContextClassLoader().getResource(name);
        return resourceUrl;
    }

    /**
     * Get the specified resource
     *
     * @param name name of resource
     * @return stream, caller must close
     */
    public InputStream getResourceAsStream(String name) {
        if (name != null && name.length() > 1 && name.charAt(1) == ':') {
            name = name.substring(2);
        }
        InputStream configStream = Thread.currentThread().getContextClassLoader().getResourceAsStream(name);
        return configStream;
    }

    /**
     * Indicate the URL that the specified class was loaded from
     *
     * @param c the class
     * @return a URL indicating the jar file or file location or null if none
     */
    public URL which(Class<?> c) {
        if (c == null) {
            return null;
        }
        String cx = getResourceName(c) + CLASS_SUFFIX;
        ClassLoader loader = c.getClassLoader();
        if (loader != null) {
            return loader.getResource(cx);
        }
        return ClassLoader.getSystemResource(cx);
    }

    /**
     * Find all the config resources present for the specified class
     *
     * @param c the class
     * @return sorted list of resources found or an empty list if none
     */
    public List<String> findConfigResourcesFor(Class<?> c) {
        return findResourcesFor(c, CONFIG_SUFFIX);
    }

    /**
     * Find all the data resources present for the specified class
     *
     * @param c the class
     * @return sorted list of resources found or an empty list if none
     */
    public List<String> findDataResourcesFor(Class<?> c) {
        return findResourcesFor(c, DATA_SUFFIX);
    }

    /**
     * Find all the xml resources present for the specified class
     *
     * @param c the class
     * @return sorted list of resources found or an empty list if none
     */
    public List<String> findXmlResourcesFor(Class<?> c) {
        return findResourcesFor(c, XML_SUFFIX);
    }

    /**
     * Find all the properties resources present for the specified class
     *
     * @param c the class
     * @return sorted list of resources found or an empty list if none
     */
    public List<String> findPropertyResourcesFor(Class<?> c) {
        return findResourcesFor(c, PROP_SUFFIX);
    }

    /**
     * Find all the resources present for the specified class that use the indicated suffix.
     *
     * @param c the class
     * @param suffix the resource suffix to hunt for, use "" for all
     * @return sorted list of resources found or an empty list if none
     */
    public List<String> findResourcesFor(Class<?> c, String suffix) {
        List<String> results = new ArrayList<String>();
        URL url = which(c);
        if (url == null) {
            return results;
        }

        if (url.getProtocol().equals("jar")) {
            results.addAll(getJarResourcesFor(c, url, suffix));
        } else if (url.getProtocol().equals("file")) {
            results.addAll(getFileResourcesFor(c, url, suffix));
        }

        Collections.sort(results);
        return results;
    }

    /**
<<<<<<< HEAD
     * Find resources for the specified class from the Jar URL This finds resources at multiple levels at ones. For
     * example if you pass in emissary.util.Version.class with the ".cfg" suffix, you could get back resources that are
     * located at emissary/util/Version.cfg and emissary/util/Version/foo.cfg in the list.
     *
=======
     * Find resources for the specified class from the Jar URL This finds resources at multiple levels at ones. For example
     * if you pass in emissary.util.Version.class with the ".cfg" suffix, you could get back resources that are located at
     * emissary/util/Version.cfg and emissary/util/Version/foo.cfg in the list.
     * 
>>>>>>> d743e4dc
     * @param c the class
     * @param url the jar url
     * @param suffix the ending suffix of desired resources
     * @return list of resources found
     */
    public List<String> getJarResourcesFor(Class<?> c, URL url, String suffix) {
        List<String> results = new ArrayList<String>();
        try {
            JarURLConnection jc = (JarURLConnection) url.openConnection();
            JarFile jf = jc.getJarFile();
            String cmatch = getResourceName(c);
            for (Enumeration<JarEntry> entries = jf.entries(); entries.hasMoreElements();) {
                JarEntry entry = entries.nextElement();
                String name = entry.getName();
                if (name.startsWith(cmatch) && name.endsWith(suffix)) {
                    results.add(name);
                }
            }
            logger.debug("Found " + results.size() + " jar resources for " + cmatch);
        } catch (IOException ex) {
            logger.warn("Cannot get jar url connection to " + url, ex);
        }
        return results;
    }


    /**
<<<<<<< HEAD
     * Find resources for the specified class from the file URL This finds resources at multiple levels at ones. For
     * example if you pass in emissary.util.Version.class with the ".cfg" suffix, you could get back resources that are
     * located at emissary/util/Version.cfg and emissary/util/Version/foo.cfg in the list.
     *
=======
     * Find resources for the specified class from the file URL This finds resources at multiple levels at ones. For example
     * if you pass in emissary.util.Version.class with the ".cfg" suffix, you could get back resources that are located at
     * emissary/util/Version.cfg and emissary/util/Version/foo.cfg in the list.
     * 
>>>>>>> d743e4dc
     * @param c the class
     * @param url the file url
     * @param suffix the ending suffix of desired resources
     * @return list of resources found
     */
    public List<String> getFileResourcesFor(Class<?> c, URL url, String suffix) {
        List<String> results = new ArrayList<String>();
        String cmatch = getResourceName(c);

        // The url may or may not have the class portion on it
        String path = url.getPath();
        try {
            // Spaces in file path get need switching back from %20
            path = URLDecoder.decode(path, "utf-8");
        } catch (UnsupportedEncodingException e) {
            // Not possible
        }
        if (path.indexOf(CLASS_SUFFIX) > -1) {
            // Take off the ".class"
            path = path.substring(0, path.length() - CLASS_SUFFIX.length());
        } else {
            // Add on the package and class names
            path += "/" + cmatch;
        }

        // Look for a base resource at same level as class (in package dir)
        File base = new File(path.substring(0, path.lastIndexOf('/')));
        String pkgNamePart = cmatch.substring(0, cmatch.lastIndexOf('/'));
        String classNamePart = cmatch.substring(cmatch.lastIndexOf('/') + 1);
        if (base.exists() && base.isDirectory()) {
            String[] list = base.list();
            for (int i = 0; i < list.length; i++) {
                if (list[i].startsWith(classNamePart) && list[i].endsWith(suffix)) {
                    results.add(pkgNamePart + "/" + list[i]);
                }
            }
        }

        // Look for more resources in a directory with the class name
        File dir = new File(path);
        if (dir.isDirectory()) {
            String[] list = dir.list();
            for (int i = 0; i < list.length; i++) {
                if (list[i].endsWith(suffix)) {
                    results.add(cmatch + '/' + list[i]);
                }
            }
        }

        logger.debug("Found " + results.size() + " jar resources for " + cmatch);
        return results;
    }

}<|MERGE_RESOLUTION|>--- conflicted
+++ resolved
@@ -220,17 +220,10 @@
     }
 
     /**
-<<<<<<< HEAD
-     * Find resources for the specified class from the Jar URL This finds resources at multiple levels at ones. For
-     * example if you pass in emissary.util.Version.class with the ".cfg" suffix, you could get back resources that are
-     * located at emissary/util/Version.cfg and emissary/util/Version/foo.cfg in the list.
-     *
-=======
      * Find resources for the specified class from the Jar URL This finds resources at multiple levels at ones. For example
      * if you pass in emissary.util.Version.class with the ".cfg" suffix, you could get back resources that are located at
      * emissary/util/Version.cfg and emissary/util/Version/foo.cfg in the list.
      * 
->>>>>>> d743e4dc
      * @param c the class
      * @param url the jar url
      * @param suffix the ending suffix of desired resources
@@ -258,17 +251,10 @@
 
 
     /**
-<<<<<<< HEAD
-     * Find resources for the specified class from the file URL This finds resources at multiple levels at ones. For
-     * example if you pass in emissary.util.Version.class with the ".cfg" suffix, you could get back resources that are
-     * located at emissary/util/Version.cfg and emissary/util/Version/foo.cfg in the list.
-     *
-=======
      * Find resources for the specified class from the file URL This finds resources at multiple levels at ones. For example
      * if you pass in emissary.util.Version.class with the ".cfg" suffix, you could get back resources that are located at
      * emissary/util/Version.cfg and emissary/util/Version/foo.cfg in the list.
      * 
->>>>>>> d743e4dc
      * @param c the class
      * @param url the file url
      * @param suffix the ending suffix of desired resources
