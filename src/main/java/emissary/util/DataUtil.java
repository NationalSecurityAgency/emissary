--- conflicted
+++ resolved
@@ -108,15 +108,9 @@
     }
 
     /**
-<<<<<<< HEAD
-     * Get the event or collection date from a data object by checking the EventDate and FILE_DATE parameters. If both are
-     * missing default to today.
-     * 
-=======
      * Get the event or collection date from a data object by checking the EventDate and FILE_DATE parameters. If both
      * are missing default to today.
      *
->>>>>>> ebe203e9
      * @param payload data object to examine
      * @return event date
      */
