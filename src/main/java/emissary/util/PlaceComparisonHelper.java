--- conflicted
+++ resolved
@@ -34,14 +34,8 @@
      * @return the instantiated place if configured
      * @throws ReflectiveOperationException if there is a problem.
      */
-<<<<<<< HEAD
+    @Nullable
     public static ServiceProviderPlace getPlaceToCompare(final Configurator configG) throws ReflectiveOperationException {
-=======
-    @Nullable
-    public static ServiceProviderPlace getPlaceToCompare(final Configurator configG) throws ClassNotFoundException,
-            InstantiationException, IllegalAccessException, InvocationTargetException,
-            NoSuchMethodException, SecurityException {
->>>>>>> 750c5a57
         if (configG == null) {
             return null;
         }
