--- conflicted
+++ resolved
@@ -13,12 +13,9 @@
 import java.util.List;
 import java.util.Set;
 
-<<<<<<< HEAD
-=======
 import org.apache.commons.io.IOUtils;
 import org.slf4j.MDC;
 
->>>>>>> ebe203e9
 import emissary.core.DataObjectFactory;
 import emissary.core.EmissaryException;
 import emissary.core.IBaseDataObject;
@@ -32,12 +29,6 @@
 import emissary.place.IServiceProviderPlace;
 import emissary.pool.AgentPool;
 import emissary.util.ClassComparator;
-<<<<<<< HEAD
-import emissary.util.shell.Executrix;
-import org.slf4j.MDC;
-=======
-
->>>>>>> ebe203e9
 
 /**
  * This class is the base class of those places that inject data into the system. This place knows a lot about
