package emissary.test.core.junit5;

import emissary.core.DataObjectFactory;
import emissary.core.IBaseDataObject;

import org.jdom2.Document;
import org.jdom2.Element;
import org.jdom2.JDOMException;
import org.jdom2.input.SAXBuilder;
import org.jdom2.input.sax.XMLReaders;
import org.junit.jupiter.api.Assertions;
import org.junit.jupiter.api.Test;

import java.io.IOException;
import java.io.InputStream;
import java.util.List;
import java.util.NoSuchElementException;

import static org.junit.jupiter.api.Assertions.assertEquals;
import static org.junit.jupiter.api.Assertions.assertNotNull;
import static org.junit.jupiter.api.Assertions.assertThrows;
import static org.junit.jupiter.api.Assertions.fail;
import static org.mockito.Mockito.spy;

class TestExtractionTest extends UnitTest {

    private final String RESOURCE_NAME = "/emissary/test/core/junit5/TestExtractionTest.xml";
    private final String MISSING_TAGS_RESOURCE = "/emissary/test/core/junit5/MissingTags.xml";

    @Test
    void testCheckStringValueForCollection() throws JDOMException, IOException {
        SAXBuilder builder = new SAXBuilder(XMLReaders.NONVALIDATING);
        InputStream inputStream = TestExtractionTest.class.getResourceAsStream(RESOURCE_NAME);
        assertNotNull(inputStream, "Could not locate: " + RESOURCE_NAME);
        Document answerDoc = builder.build(inputStream);
        inputStream.close();

        ExtractionTest test = spy(ExtractionTest.class);

        Element meta = answerDoc.getRootElement().getChild("answers").getChild("meta");
        test.checkStringValue(meta, "1;2;3;4;5;6;7", "testCheckStringValueForCollection");
        test.checkStringValue(meta, "1;3;4;2;5;6;7", "testCheckStringValueForCollection");
        test.checkStringValue(meta, "1;3;2;4;7;5;6", "testCheckStringValueForCollection");
        test.checkStringValue(meta, "7;6;5;4;3;2;1", "testCheckStringValueForCollection");
    }

    @Test
    void testCheckStringValueForCollectionFailure() throws JDOMException, IOException {
        SAXBuilder builder = new SAXBuilder(XMLReaders.NONVALIDATING);
        InputStream inputStream = TestExtractionTest.class.getResourceAsStream(RESOURCE_NAME);
        assertNotNull(inputStream, "Could not locate: " + RESOURCE_NAME);
        Document answerDoc = builder.build(inputStream);
        inputStream.close();

        ExtractionTest test = spy(ExtractionTest.class);

        Element meta = answerDoc.getRootElement().getChild("answers").getChild("meta");

        assertThrows(AssertionError.class, () -> test.checkStringValue(meta, "7;0;0;0;2;1", "testCheckStringValueForCollection"));
    }

    @Test
    void testCheckStringValueForFontEncoding() throws JDOMException, IOException {
        SAXBuilder builder = new SAXBuilder(XMLReaders.NONVALIDATING);
        InputStream inputStream = TestExtractionTest.class.getResourceAsStream(RESOURCE_NAME);
        assertNotNull(inputStream, "Could not locate: " + RESOURCE_NAME);
        Document answerDoc = builder.build(inputStream);
        inputStream.close();

        String fontEncodingValue = answerDoc.getRootElement().getChild("answers").getChild("fontEncoding").getValue();
        assertEquals("UTF16", fontEncodingValue);
    }

    @Test
    void testCheckStringValueBangIndex() throws IOException, JDOMException {
        SAXBuilder builder = new SAXBuilder(XMLReaders.NONVALIDATING);
        InputStream inputStream = TestExtractionTest.class.getResourceAsStream(RESOURCE_NAME);
        assertNotNull(inputStream, "Could not locate: " + RESOURCE_NAME);
        Document answerDoc = builder.build(inputStream);
        inputStream.close();
        String matchMode = "!index";

        ExtractionTest test = spy(ExtractionTest.class);

        List<Element> dataList = answerDoc.getRootElement().getChild("answers").getChildren("data");
        Element bangIndexData = getAttributeFromDataChild(dataList, matchMode);

        test.checkStringValue(bangIndexData, "time:20221229", "testCheckStringValue!IndexTrue");
        assertThrows(AssertionError.class, () -> test.checkStringValue(bangIndexData, "timestamp:20221229", "testCheckStringValue!IndexFalse"));

        matchMode = "!contains";

        Element bangContainsData = getAttributeFromDataChild(dataList, matchMode);

        test.checkStringValue(bangContainsData, "time:20221229", "testCheckStringValue!ContainsTrue");
        assertThrows(AssertionError.class, () -> test.checkStringValue(bangContainsData, "timestamp:20221229", "testCheckStringValue!ContainsFalse"));
    }

    private Element getAttributeFromDataChild(List<Element> dataList, String matchMode) {
        Element data = null;
        // Having different matchModes in the same data necessitates having to go through each child and
        // filter for the correct one
        try {
            data = dataList.stream().filter(item -> item.getAttribute("matchMode").getValue().equals(matchMode)).findFirst().get();
        } catch (NoSuchElementException e) {
            fail("Attribute " + matchMode + " does not exist in data");
        }
        return data;
    }

    @Test
    void testExtractionNoNameTags() throws JDOMException, IOException {
        IBaseDataObject d = DataObjectFactory.getInstance();
        ExtractionTest test = spy(ExtractionTest.class);

        SAXBuilder builder = new SAXBuilder(XMLReaders.NONVALIDATING);
        InputStream inputStream = TestExtractionTest.class.getResourceAsStream(MISSING_TAGS_RESOURCE);
        Document doc = builder.build(inputStream);
        Element answers = doc.getRootElement().getChild("answers");

        // ensure that the test fails if the meta or nometa tags are not created correctly and a name tag is missing
        Assertions.assertThrows(AssertionError.class, () -> {
            test.checkAnswers(answers, d, null, MISSING_TAGS_RESOURCE);
        }, "The test should fail if we did not create the nometa tag correctly");
    }
<<<<<<< HEAD

    public static class WhyDoYouMakeMeDoThisExtractionTest extends ExtractionTest {

        public WhyDoYouMakeMeDoThisExtractionTest() {
            super();
        }

        @Override
        public IServiceProviderPlace createPlace() throws IOException {
            return null;
        }
    }
=======
>>>>>>> 750c5a57
}<|MERGE_RESOLUTION|>--- conflicted
+++ resolved
@@ -123,19 +123,4 @@
             test.checkAnswers(answers, d, null, MISSING_TAGS_RESOURCE);
         }, "The test should fail if we did not create the nometa tag correctly");
     }
-<<<<<<< HEAD
-
-    public static class WhyDoYouMakeMeDoThisExtractionTest extends ExtractionTest {
-
-        public WhyDoYouMakeMeDoThisExtractionTest() {
-            super();
-        }
-
-        @Override
-        public IServiceProviderPlace createPlace() throws IOException {
-            return null;
-        }
-    }
-=======
->>>>>>> 750c5a57
 }