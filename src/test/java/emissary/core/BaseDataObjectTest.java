package emissary.core;

import static java.nio.charset.StandardCharsets.UTF_8;
import static org.junit.Assert.assertEquals;
import static org.junit.Assert.assertFalse;
import static org.junit.Assert.assertNotNull;
import static org.junit.Assert.assertNull;
import static org.junit.Assert.assertThat;
import static org.junit.Assert.assertTrue;
import static org.junit.Assert.fail;

import java.io.ByteArrayInputStream;
import java.io.InputStream;
import java.io.OutputStream;
import java.nio.ByteBuffer;
import java.nio.channels.Channels;
import java.util.ArrayList;
import java.util.Arrays;
import java.util.Collection;
import java.util.Collections;
import java.util.Date;
import java.util.HashMap;
import java.util.List;
import java.util.Map;
import java.util.Set;
import java.util.TreeSet;

import com.google.common.collect.ArrayListMultimap;
import com.google.common.collect.Multimap;
import emissary.config.ConfigUtil;
import emissary.config.Configurator;
import emissary.directory.DirectoryEntry;
import emissary.pickup.Priority;
import emissary.test.core.UnitTest;
import org.hamcrest.core.Is;
import org.hamcrest.core.IsNull;
import org.junit.After;
import org.junit.Assert;
import org.junit.Before;
import org.junit.Test;

@SuppressWarnings("deprecation")
public class BaseDataObjectTest extends UnitTest {

    private IBaseDataObject b = null;

    @Override
    @Before
    public void setUp() throws Exception {
        this.b = new BaseDataObject("This is a test".getBytes(), "filename.txt");
        this.b.pushCurrentForm("ONE");
        this.b.pushCurrentForm("TWO");
        this.b.pushCurrentForm("THREE");
    }

    @Override
    @After
    public void tearDown() throws Exception {
        super.tearDown();
        this.b = null;
    }

    @Test
    public void testInterface() {
        // This should pass by compilation, but in case anyone
        // ever thinks of taking it out, this may remind them...
        assertTrue("Implements the interface", this.b instanceof emissary.core.IBaseDataObject);
    }

    @Test
    public void testConstructors() {
        final BaseDataObject b2 = new BaseDataObject("This is a test".getBytes(), "filename.txt", "ONE");
        assertEquals("Current form in ctor", "ONE", b2.currentForm());
        assertThat(b2.getCreationTimestamp(), IsNull.notNullValue());

        final BaseDataObject b3 = new BaseDataObject("test".getBytes(), "filename.txt", null);
        assertEquals("Current form with null in ctor", "", b3.currentForm());
        assertThat(b3.getCreationTimestamp(), IsNull.notNullValue());
    }

    @Test
    public void testDataLength() {
        assertEquals("Data length", "This is a test".length(), this.b.dataLength());
    }

    @Test
    public void testNullDataLength() {
        this.b.setData(null);
        assertEquals("Null data length", 0, this.b.dataLength());
    }

    @Test
    public void testZeroLengthDataSlice() {
        final byte[] ary = new byte[0];
        this.b.setData(ary, 0, 0);
        assertEquals("Null data length is zero", 0, this.b.dataLength());
    }

    @Test
    public void testDataSliceLength() {
        final byte[] ary = "abcdefghijk".getBytes();
        this.b.setData(ary, 3, 4);
        assertEquals("Array slice must use length", 4, this.b.dataLength());
    }

    @Test
    public void testDataSliceData() {
        final byte[] ary = "abcdefghijk".getBytes();
        this.b.setData(ary, 3, 4);
        assertEquals("Array slice must use proper data", "defg", new String(this.b.data()));
    }

    @Test
    public void testNullData() {
        this.b.setData(null);
        assertNotNull("Data array can never be null", this.b.data());
    }

    @Test
    public void testNullDataSlice() {
        this.b.setData(null, 3, 4);
        assertNotNull("Data slice can never be null", this.b.data());
    }


    @Test
    public void testShortName() {
        assertEquals("Short name", "filename.txt", this.b.shortName());
    }

    @Test
    public void testByteArrays() {
        this.b.setHeader("A fine header".getBytes());
        this.b.setFooter("A good footer".getBytes());
        this.b.addAlternateView("TESTVIEW", "alternate view".getBytes());
        assertEquals("Data bytes retrieved", "This is a test", new String(this.b.data()));
        assertEquals("Header bytes", "A fine header", new String(this.b.header()));
        assertEquals("Footer bytes", "A good footer", new String(this.b.footer()));
        assertEquals("Alt view bytes", "alternate view", new String(this.b.getAlternateView("TESTVIEW")));

        final ByteBuffer hb = this.b.headerBuffer();
        final ByteBuffer fb = this.b.footerBuffer();
        final ByteBuffer db = this.b.dataBuffer();
        final ByteBuffer vb = this.b.getAlternateViewBuffer("TESTVIEW");
        assertEquals("Byte buffer on header", "A fine header".length(), hb.remaining());
        assertEquals("Byte buffer on footer", "A good footer".length(), fb.remaining());
        assertEquals("Byte buffer on data", "This is a test".length(), db.remaining());
        assertNotNull("Byte buffer on view", vb);
<<<<<<< HEAD
        assertEquals("Byte buffer on view", "alternate view".length(), vb.limit());
=======
        assertEquals("Byte buffer on view", "alternate view".length(), vb.remaining());
>>>>>>> e98815f5

        this.b.addAlternateView("TESTVIEW", null);
        assertNull("Byte buffer on removed view", this.b.getAlternateView("TESTVIEW"));
    }

    @Test
    public void testNonExistentAltViews() {
        assertNull("No such view", this.b.getAlternateView("NOSUCHVIEW"));
    }

    @Test
    public void testNonExistentAltViewBuffer() {
        assertNull("Byte buffer on no such view", this.b.getAlternateViewBuffer("NOSUCHVIEW"));
    }

    @Test
    public void testAltViews() {
        this.b.addAlternateView("TESTVIEW1", "alternate view".getBytes());
        this.b.addAlternateView("TESTVIEW2", "alternate view".getBytes());
        this.b.addAlternateView("TESTVIEW3", "alternate view".getBytes());

        this.b.addAlternateView("TESTVIEW2", null);
        assertNull("Null view after removal", this.b.getAlternateView("TESTVIEW2"));
        assertNull("Empty byte buffer after removal", this.b.getAlternateViewBuffer("TESTVIEW2"));
    }

    @Test
    public void testAltViewSlice() {
        this.b.addAlternateView("TESTVIEW1", "abcdefghij".getBytes(), 3, 4);
        assertEquals("Alt view slice must use proper data", "defg", new String(this.b.getAlternateView("TESTVIEW1")));
    }

    @Test
    public void testSetOfAltViewNames() {
        this.b.addAlternateView("TESTVIEW1", "alternate view".getBytes());
        this.b.addAlternateView("TESTVIEW2", "alternate view".getBytes());
        this.b.addAlternateView("TESTVIEW3", "alternate view".getBytes());
        final Set<String> vnames = this.b.getAlternateViewNames();
        assertEquals("Count of view names", 3, vnames.size());

        List<String> source = new ArrayList<String>(vnames);
        List<String> sorted = new ArrayList<String>(vnames);
        Collections.sort(sorted);
        assertEquals("Views are sorted", sorted, source);
    }

    @Test
    public void testMapOfAltViews() {
        this.b.addAlternateView("TESTVIEW1", "alternate view".getBytes());
        this.b.addAlternateView("TESTVIEW2", "alternate view".getBytes());
        this.b.addAlternateView("TESTVIEW3", "alternate view".getBytes());
        final Map<String, byte[]> v = this.b.getAlternateViews();
        assertEquals("Count of views", 3, v.size());

        List<String> source = new ArrayList<String>(v.keySet());
        List<String> sorted = new ArrayList<String>(v.keySet());
        Collections.sort(sorted);
        assertEquals("Views are sorted", sorted, source);
    }

    @Test
    public void testAppendAltView() {
        this.b.addAlternateView("T1", "alternate view".getBytes());
        this.b.appendAlternateView("T1", " more stuff".getBytes());
        assertEquals("Appended alternate view contents", "alternate view more stuff", new String(this.b.getAlternateView("T1")));
    }

    @Test
    public void testAppendAltViewOnEmpty() {
        this.b.appendAlternateView("T1", "more stuff".getBytes());
        assertEquals("Appended alternate view contents", "more stuff", new String(this.b.getAlternateView("T1")));
    }

    @Test
    public void testAppendAltViewSlice() {
        this.b.addAlternateView("T1", "alternate view".getBytes());
        this.b.appendAlternateView("T1", "xx more stuff xx".getBytes(), 2, 11);
        assertEquals("Appended alternate view contents", "alternate view more stuff", new String(this.b.getAlternateView("T1")));
    }

    @Test
    public void testAppendAltViewSliceOnEmpty() {
        this.b.appendAlternateView("T1", "xx more stuff xx".getBytes(), 3, 10);
        assertEquals("Appended alternate view contents", "more stuff", new String(this.b.getAlternateView("T1")));
    }

    @Test
    public void testWindowsShortName() {
        this.b.setFilename("c:\\Program Files\\Windows\\filename.txt");
        assertEquals("Short windows name", "filename.txt", this.b.shortName());
    }

    @Test
    public void testUnixShortName() {
        this.b.setFilename("/usr/local/share/filename.txt");
        assertEquals("Short windows name", "filename.txt", this.b.shortName());
    }

    @Test
    public void testFilename() {
        assertEquals("Short name", "filename.txt", this.b.getFilename());
    }

    @Test
    public void testCurrentFormTop() {
        assertEquals("Current form push", "THREE", this.b.currentForm());
    }

    @Test
    public void testCurrentFormEnqueue() {
        final int i = this.b.enqueueCurrentForm("FOUR");
        assertEquals("Enqueue return value", 4, i);
        assertEquals("Current form push", "THREE", this.b.currentForm());
        assertEquals("Prev bottom form", "ONE", this.b.currentFormAt(2));
        assertEquals("Bottom form", "FOUR", this.b.currentFormAt(3));
    }

    @Test
    public void testPopCurrentForm() {
        final String s = this.b.popCurrentForm();
        assertEquals("Pop return value", "THREE", s);
        assertEquals("Current form after pop", "TWO", this.b.currentForm());
        this.b.popCurrentForm();
        assertEquals("Current form after pop pop", "ONE", this.b.currentForm());
        this.b.popCurrentForm();
        assertEquals("No forms left", "", this.b.currentForm());
    }

    @Test
    public void testCurrentFormAt() {
        assertEquals("Current form at", "TWO", this.b.currentFormAt(1));
    }

    @Test
    public void testSearchCurrentForm() {
        assertEquals("Successful search", 1, this.b.searchCurrentForm("TWO"));

        final List<String> l = new ArrayList<String>();
        l.add("CHOP");
        l.add("TWO");
        l.add("CHIP");
        assertEquals("Successful list search", "TWO", this.b.searchCurrentForm(l));

    }

    @Test
    public void testReplaceCurrentForm() {
        this.b.replaceCurrentForm("NEWONE");
        assertEquals("Not found search", -1, this.b.searchCurrentForm("ONE"));
        assertEquals("Not found search", -1, this.b.searchCurrentForm("TWO"));
        assertEquals("Not found search", -1, this.b.searchCurrentForm("THREE"));
        assertEquals("Successful search", 0, this.b.searchCurrentForm("NEWONE"));
        assertEquals("One form left", 1, this.b.currentFormSize());

        this.b.replaceCurrentForm(null);
        assertEquals("Not found search", -1, this.b.searchCurrentForm("NEWONE"));
        assertEquals("No forms left", 0, this.b.currentFormSize());
    }


    @Test
    public void testBadSearchCurrentForm() {
        assertEquals("Not found search", -1, this.b.searchCurrentForm("SEVENTEEN"));

        final List<String> l2 = new ArrayList<String>();
        l2.add("SHIP");
        l2.add("SHAPE");
        assertNull("Search but no match", this.b.searchCurrentForm(l2));
    }

    @Test
    public void testFormSize() {
        assertEquals("Form stack size", 3, this.b.currentFormSize());
    }

    @Test
    public void testDeleteFormFromBottom() {
        this.b.deleteCurrentFormAt(0);
        assertEquals("Form remaining on bottom", "TWO", this.b.currentForm());
        assertEquals("Stack size after delete", 2, this.b.currentFormSize());
    }

    @Test
    public void testDeleteFormFromTop() {
        this.b.deleteCurrentFormAt(2);
        assertEquals("Form remaining on top", "THREE", this.b.currentForm());
        assertEquals("Stack size after delete", 2, this.b.currentFormSize());
    }

    @Test
    public void testDeleteFormFromMiddle() {
        final int i = this.b.deleteCurrentFormAt(1);
        assertEquals("Delete return value", 2, i);
        assertEquals("Form remaining on top", "THREE", this.b.currentForm());
        assertEquals("Form remaining on bottom", "ONE", this.b.currentFormAt(1));
        assertEquals("Stack size after delete", 2, this.b.currentFormSize());
    }

    @Test
    public void testDeleteFormFromIllegalPosition() {
        this.b.deleteCurrentFormAt(7);
        assertEquals("Stack size after delete", 3, this.b.currentFormSize());
        this.b.deleteCurrentFormAt(-1);
        assertEquals("Stack size after delete", 3, this.b.currentFormSize());
    }

    @Test
    public void testDeleteCurrentFormFromNull() {
        while (this.b.currentFormSize() > 0) {
            this.b.popCurrentForm();
        }
        assertEquals("Delete from empty current forms failed", 0, this.b.deleteCurrentFormAt(0));
    }

    @Test
    public void testPrintMeta() {
        this.b.putParameter("FOO", "QUUZ");
        assertTrue("PrintMeta returnss valid params", this.b.printMeta().indexOf("QUUZ") > -1);
    }

    @Test
    public void testSetParameters() {
        final Map<String, Object> m = new HashMap<String, Object>();
        m.put("A", "B");
        this.b.putParameter("FOO", "BAR");
        this.b.setParameters(m);
        assertNull("Set parameters must clear old data", this.b.getParameter("FOO"));
    }

    @Test
    public void testStringParameterOnNonStringValue() {
        this.b.putParameter("A", Long.valueOf(1L));
        assertEquals("Non-string parameters must call toString method", "1", this.b.getStringParameter("A"));
    }

    @Test
    public void testStringParameterOnNullValue() {
        this.b.putParameter("A", null);
        assertNull("Null parameter must be returned as null", this.b.getStringParameter("A"));
    }

    @Test
    public void testNumSiblings() {
        this.b.setNumSiblings(10);
        assertEquals("NumSiblings simple set/get failed", 10, this.b.getNumSiblings());
    }

    @Test
    public void testBirthOrder() {
        this.b.setBirthOrder(10);
        assertEquals("BirthOrder simple set/get failed", 10, this.b.getBirthOrder());
    }

    @Test
    public void testFontEncoding() {
        this.b.setFontEncoding("zhosa");
        assertEquals("FontEncoding simple set/get failed", "zhosa", this.b.getFontEncoding());
    }

    @Test
    public void testFileTypeIsEmpty() {
        this.b.setFileType(Form.UNKNOWN);
        assertTrue("Unknown form must count as empty", this.b.isFileTypeEmpty());
        this.b.setFileType("BAR");
        final String[] fakeEmpties = {Form.UNKNOWN, "FOO", "BAR"};
        assertTrue("Unknown form must count as empty when passing in list", this.b.setFileTypeIfEmpty("BAZ", fakeEmpties));
        assertEquals("Failed to use supplied list of empty forms " + Arrays.asList(fakeEmpties), "BAZ", this.b.getFileType());

        this.b.setFileType("TEST-UNWRAPPED");
        assertTrue("Unknown form must count as empty when passing in list", this.b.setFileTypeIfEmpty("ZAZ"));
        assertTrue(this.b.getFileType().equals("ZAZ"));
    }

    @Test
    public void testAlternateViewCount() {
        this.b.addAlternateView("FOO", "abcd".getBytes());
        assertEquals("Number of alternate views failed", 1, this.b.getNumAlternateViews());
        this.b.addAlternateView("BAR", "abcd".getBytes());
        assertEquals("Number of alternate views failed to increment", 2, this.b.getNumAlternateViews());
    }

    @Test
    public void testSetBroken() {
        this.b.setBroken("This is broken");
        assertTrue("Broken indicator failed", this.b.isBroken());
        this.b.setBroken("This is still broken");
        assertTrue("Broken indicator failed after append", this.b.isBroken());
        assertTrue("Broken indicator string failed", this.b.getBroken().indexOf("still") > -1);
    }

    @Test
    public void testDeleteFormByName() {
        this.b.deleteCurrentForm("TWO");
        assertEquals("Remaining form count", 2, this.b.currentFormSize());
        this.b.deleteCurrentForm("ONE");
        assertEquals("Remaining form count", 1, this.b.currentFormSize());
        this.b.deleteCurrentForm("THREE");
        assertEquals("Remaining form count", 0, this.b.currentFormSize());

        this.b.pushCurrentForm("ONE");
        this.b.deleteCurrentForm("BOGUS");
        assertEquals("Remaining form count", 1, this.b.currentFormSize());
        this.b.deleteCurrentForm(null);
        assertEquals("Remaining form count", 1, this.b.currentFormSize());

        this.b.deleteCurrentForm("ONE");
        assertEquals("Remaining form count", 0, this.b.currentFormSize());
        this.b.deleteCurrentForm("BOGUS");
        assertEquals("Remaining form count", 0, this.b.currentFormSize());
        this.b.deleteCurrentForm(null);
        assertEquals("Remaining form count", 0, this.b.currentFormSize());
    }

    @Test
    public void testAddCurrentFormAtBottom() {
        this.b.addCurrentFormAt(0, "FOUR");
        assertEquals("Form on top", "FOUR", this.b.currentForm());
        assertEquals("Form on bottom", "ONE", this.b.currentFormAt(3));
        assertEquals("Stack size after add", 4, this.b.currentFormSize());
    }

    @Test
    public void testAddCurrentFormInMiddle() {
        this.b.addCurrentFormAt(1, "FOUR");
        assertEquals("Form remaining on top", "THREE", this.b.currentForm());
        assertEquals("Form on bottom", "ONE", this.b.currentFormAt(3));
        assertEquals("Stack size after add", 4, this.b.currentFormSize());
    }

    @Test
    public void testAddCurrentFormAtTop() {
        this.b.addCurrentFormAt(3, "FOUR");
        assertEquals("Form on top", "THREE", this.b.currentForm());
        assertEquals("Form on bottom", "FOUR", this.b.currentFormAt(3));
        assertEquals("Stack size after add", 4, this.b.currentFormSize());
    }

    @Test
    public void testSetCurrentForm() {
        this.b.setCurrentForm("FOUR");
        assertEquals("Form on top", "FOUR", this.b.currentForm());
        assertEquals("Form on bottom", "ONE", this.b.currentFormAt(2));
        assertEquals("Stack size after set", 3, this.b.currentFormSize());
        assertTrue("To string with current form", this.b.toString().indexOf("FOUR") > -1);
    }

    @Test
    public void testHistoryInToString() {
        this.b.setCurrentForm("UNKNOWN");
        this.b.appendTransformHistory("*.FOOPLACE.*.http://host:1234/fooPlace");
        this.b.appendTransformHistory("*.BARPLACE.*.http://host:1234/barPlace");
        final String s = this.b.toString();
        assertTrue("history elements in toString", s.indexOf("FOOPLACE") > -1);
        assertTrue("history elements in toString", s.indexOf("BARPLACE") > -1);
    }

    @Test
    public void testSetCurrentFormEmpty() {
        this.b.popCurrentForm();
        this.b.popCurrentForm();
        this.b.popCurrentForm();
        this.b.setCurrentForm("FOUR");
        assertEquals("Form on top", "FOUR", this.b.currentForm());
        assertEquals("Form on bottom", "FOUR", this.b.currentFormAt(0));
        assertEquals("Stack size after set", 1, this.b.currentFormSize());
    }

    @Test
    public void testCurrentFormNullHandling() {
        try {
            this.b.pushCurrentForm(null);
            fail("Current form cannot push null");
        } catch (IllegalArgumentException expected) {
        }
        try {
            this.b.enqueueCurrentForm(null);
            fail("Current form cannot enqueue null");
        } catch (IllegalArgumentException expected) {
        }
        try {
            this.b.setCurrentForm(null);
            fail("Current form cannot set null");
        } catch (IllegalArgumentException expected) {
        }
        try {
            this.b.addCurrentFormAt(0, null);
            fail("Current form cannot set null");
        } catch (IllegalArgumentException expected) {
        }
    }

    @Test
    public void testPullToTopFromMiddle() {
        this.b.pullFormToTop("TWO");
        assertEquals("Form on top", "TWO", this.b.currentForm());
        assertEquals("Form on bottom", "ONE", this.b.currentFormAt(2));
        assertEquals("Stack size after set", 3, this.b.currentFormSize());
    }

    @Test
    public void testPullToTopFromBottom() {
        this.b.pullFormToTop("ONE");
        assertEquals("Form on top", "ONE", this.b.currentForm());
        assertEquals("Form on bottom", "TWO", this.b.currentFormAt(2));
        assertEquals("Stack size after set", 3, this.b.currentFormSize());
    }

    @Test
    public void testPullToTopFromTop() {
        this.b.pullFormToTop("THREE");
        assertEquals("Form on top", "THREE", this.b.currentForm());
        assertEquals("Form on bottom", "ONE", this.b.currentFormAt(2));
        assertEquals("Stack size after set", 3, this.b.currentFormSize());
    }

    @Test
    public void testPullNonExistentToTop() {
        this.b.pullFormToTop("SEVENTEEN");
        assertEquals("Form on top", "THREE", this.b.currentForm());
        assertEquals("Form on bottom", "ONE", this.b.currentFormAt(2));
        assertEquals("Stack size after set", 3, this.b.currentFormSize());
    }

    @Test
    public void testGetAllForms() {
        final List<String> al = this.b.getAllCurrentForms();
        assertEquals("Forms returned", 3, al.size());
        assertEquals("Form order", "THREE", al.get(0).toString());
    }

    @Test
    public void testProcessingError() {
        assertNull("Empty processing error", this.b.getProcessingError());
        this.b.addProcessingError("ONE");
        this.b.addProcessingError("TWO");
        assertEquals("Catted proc error", "ONE\nTWO\n", this.b.getProcessingError());
    }

    @Test
    public void testBeforeStart() {
        assertTrue("Before start on empty history", this.b.beforeStart());
        this.b.appendTransformHistory("*.FOOPLACE.*.http://host:1234/fooPlace");
        assertFalse("Before start with history", this.b.beforeStart());
        this.b.clearTransformHistory();
        assertEquals("Empty history", 0, this.b.transformHistory().size());
        assertTrue("Re-emptied history before start", this.b.beforeStart());

        this.b.appendTransformHistory("*.FOOPLACE.*.http://host:1234/fooPlace");
        this.b.appendTransformHistory("*.<SPROUT>.*.http://host:1234/barPlace");
        assertTrue("Before start with sprout key on end", this.b.beforeStart());
        this.b.appendTransformHistory("UNKNOWN.FOOPLACE.ID.http://host:1234/bazPlace");
        assertFalse("Not before start with sprout key on list", this.b.beforeStart());
    }

    @Test
    public void testAltViewRemapping() {
        try {
            final byte[] configData = ("RENAME_PROPERTIES = \"FLUBBER\"\n" + "RENAME_FOO =\"BAR\"\n").getBytes();

            final ByteArrayInputStream str = new ByteArrayInputStream(configData);
            final Configurator conf = ConfigUtil.getConfigInfo(str);
            MetadataDictionary.initialize(MetadataDictionary.DEFAULT_NAMESPACE_NAME, conf);
            this.b.addAlternateView("PROPERTIES", configData);
            this.b.addAlternateView("FOO", configData, 20, 10);
            assertNotNull("Remapped alt view retrieved by original name", this.b.getAlternateView("PROPERTIES"));
            assertNotNull("Remapped alt view retrieved by new name", this.b.getAlternateView("FLUBBER"));
            assertNotNull("Remapped alt view slice retrieved by original name", this.b.getAlternateView("FOO"));
            assertNotNull("Remapped alt view slice retrieved by new name", this.b.getAlternateView("BAR"));
            final Set<String> avnames = this.b.getAlternateViewNames();
            assertTrue("Alt view names contains remapped name", avnames.contains("FLUBBER"));
            assertTrue("Alt view slice names contains remapped name", avnames.contains("BAR"));

            // Delete by orig name
            this.b.addAlternateView("FOO", null, 20, 10);
            assertTrue("View removed by orig name", this.b.getAlternateViewNames().size() == 1);
            // Delete by mapped name
            this.b.addAlternateView("FLUBBER", null);
            assertTrue("View removed by orig name", this.b.getAlternateViewNames().size() == 0);
        } catch (Exception ex) {
            fail("Could not configure test: " + ex.getMessage());
        } finally {
            // Clean up
            Namespace.unbind(MetadataDictionary.DEFAULT_NAMESPACE_NAME);
        }
    }

    @Test
    public void testParametersMapSignature() {
        final Map<String, Object> map = new HashMap<String, Object>();
        map.put("ONE", "uno");
        map.put("TWO", "dos");
        map.put("THREE", "tres");

        this.b.putParameters(map);

        final Map<String, String> smap = new HashMap<String, String>();
        smap.put("FOUR", "cuatro");
        smap.put("FIVE", "cinco");
        smap.put("SIX", "seis");

        this.b.putParameters(smap);

        Map<String, Collection<Object>> result = this.b.getParameters();
        assertEquals("Added all types of parameters", 6, result.size());

        // Put in some maps
        this.b.setParameter("SEVEN", map);
        this.b.putParameter("EIGHT", smap);

        // Put in a map of map
        final Map<String, Map<String, String>> combo = new HashMap<String, Map<String, String>>();
        combo.put("NINE", smap);
        this.b.putParameters(combo);

        result = this.b.getParameters();
        assertEquals("Added all types of parameters", 9, result.size());

    }

    @Test
    public void testParametersMapInterfaceSignature() {

        final IBaseDataObject i = this.b;

        final Map<String, Object> map = new HashMap<String, Object>();
        map.put("ONE", "uno");
        map.put("TWO", "dos");
        map.put("THREE", "tres");

        i.putParameters(map);

        final Map<String, String> smap = new HashMap<String, String>();
        smap.put("FOUR", "cuatro");
        smap.put("FIVE", "cinco");
        smap.put("SIX", "seis");

        i.putParameters(smap);

        Map<String, Collection<Object>> result = this.b.getParameters();
        assertEquals("Added all types of parameters", 6, result.size());

        // Put in some maps
        i.setParameter("SEVEN", map);
        i.putParameter("EIGHT", smap);

        // Put in a map of map
        final Map<String, Map<String, String>> combo = new HashMap<String, Map<String, String>>();
        combo.put("NINE", smap);
        i.putParameters(combo);

        result = i.getParameters();
        assertEquals("Added all types of parameters", 9, result.size());
    }

    @Test
    public void testPutUniqueParameters() {

        this.b.putParameter("ONE", "uno");
        this.b.putParameter("TWO", "deux");

        final Map<String, Object> map = new HashMap<String, Object>();
        map.put("ONE", "uno");
        map.put("TWO", "dos");
        map.put("THREE", "tres");

        this.b.putUniqueParameters(map);

        assertEquals("When putting unique parameters values must collapse", 1, this.b.getParameter("ONE").size());
        assertEquals("When putting unique parameters distinct values must be stored", 2, this.b.getParameter("TWO").size());
        assertEquals("When putting unique parameters new keys must be stored", 1, this.b.getParameter("THREE").size());
    }

    @Test
    public void testMergeParameters() {

        this.b.putParameter("ONE", "uno");
        this.b.putParameter("TWO", "deux");

        final Map<String, Object> map = new HashMap<String, Object>();
        map.put("ONE", "uno");
        map.put("TWO", "dos");
        map.put("THREE", "tres");

        this.b.mergeParameters(map);

        assertEquals("When merging parameters previous values must override", "uno", this.b.getStringParameter("ONE"));
        assertEquals("When merging parameters previous values must override", "deux", this.b.getStringParameter("TWO"));
        assertEquals("When merging  parameters new keys must be stored", "tres", this.b.getStringParameter("THREE"));
    }

    @Test
    public void testPutParametersWithPolicy() {

        this.b.putParameter("ONE", "uno");
        this.b.putParameter("TWO", "deux");

        final Map<String, Object> map = new HashMap<String, Object>();
        map.put("ONE", "uno");
        map.put("TWO", "dos");
        map.put("THREE", "tres");

        this.b.putParameters(map, IBaseDataObject.MergePolicy.KEEP_ALL);

        assertEquals("When specifying KEEP_ALL values must all stay", "uno;uno", this.b.getStringParameter("ONE"));
        assertEquals("When specifying KEEP_ALL values must all stay", "deux;dos", this.b.getStringParameter("TWO"));
        assertEquals("When specifying KEEP_ALL new keys must be stored", "tres", this.b.getStringParameter("THREE"));
    }

    @Test
    public void testPutParametersWithMultimapAsMap() {
        final Multimap<String, String> map = ArrayListMultimap.create();
        map.put("ONE", "uno");
        map.put("ONE", "ein");
        map.put("ONE", "neo");
        map.put("TWO", "deux");
        this.b.putParameter("TWO", "dos");
        this.b.putParameters(map.asMap());
        assertEquals("Multimap parameters should merge", 3, this.b.getParameter("ONE").size());
        assertEquals("Multimap parameters should merge", 2, this.b.getParameter("TWO").size());
        map.clear();
        assertEquals("Multimap parameters should be detached from callers map", 3, this.b.getParameter("ONE").size());
        assertEquals("Multimap parameters should be detached from callers map", 2, this.b.getParameter("TWO").size());
        map.put("THREE", "tres");
        this.b.mergeParameters(map.asMap());
        assertEquals("Multimap parameters should merge", 1, this.b.getParameter("THREE").size());
        map.put("FOUR", "cuatro");
        this.b.putUniqueParameters(map.asMap());
        assertEquals("Multimap parameters should remain unique", 1, this.b.getParameter("THREE").size());
        assertEquals("Multimap params should add on unique", 1, this.b.getParameter("FOUR").size());
    }

    @Test
    public void testParameters() {
        this.b.putParameter("ME", "YOU");
        assertEquals("Gotten parameter", "YOU", this.b.getStringParameter("ME"));
        final Map<String, Object> map = new HashMap<String, Object>();
        map.put("ONE", "uno");
        map.put("TWO", "dos");
        map.put("THREE", "tres");
        this.b.putParameters(map);
        assertEquals("Map put parameter gotten", "uno", this.b.getStringParameter("ONE"));
        assertEquals("Map put parameter gotten", "dos", this.b.getStringParameter("TWO"));
        assertEquals("Map put parameter gotten", "tres", this.b.getStringParameter("THREE"));
        assertEquals("Gotten parameter", "YOU", this.b.getStringParameter("ME"));

        // Deletes
        this.b.deleteParameter("THREE");
        assertNull("Deleted param is gone", this.b.getParameter("THREE"));

        // Overwrite
        this.b.putParameter("ME", "THEM");
        assertEquals("Gotten parameter", "THEM", this.b.getStringParameter("ME"));

        // Clear
        this.b.clearParameters();
        assertNull("Deleted param is gone", this.b.getParameter("THREE"));
        assertNull("Deleted param is gone", this.b.getParameter("ME"));
        final Map<?, ?> m = this.b.getParameters();
        assertNotNull("Clear paramters leave empty map", m);
        assertEquals("Clear parameters leaves empty map", 0, m.size());

    }

    @Test
    public void testHasParameter() {
        this.b.setParameter("FOO", "BAR");
        assertTrue("Has parameter must be true when present", this.b.hasParameter("FOO"));
    }

    @Test
    public void testHasParameterMiss() {
        assertFalse("Has parameter must be false when not present", this.b.hasParameter("FOO"));
    }

    @Test
    public void testHasParameterAfterDelete() {
        this.b.putParameter("FOO", "BARZILLAI");
        this.b.deleteParameter("FOO");
        assertFalse("Has parameter must be false after parameter has been removed", this.b.hasParameter("FOO"));
    }

    @Test
    public void testAppendDuplicateParameters() {
        this.b.appendParameter("YO", "GABBA");
        this.b.appendParameter("YO", "GABBA");
        assertEquals("Appended duplicate parameters should be preserved", "GABBA;GABBA", this.b.getStringParameter("YO"));
        assertTrue("HasParameter should be true", this.b.hasParameter("YO"));
    }

    @Test
    public void testAppendUniqueParameters() {
        this.b.appendUniqueParameter("YO", "GABBA");
        this.b.appendUniqueParameter("YO", "GABBA");
        assertEquals("Appended unique  parameters should be collapsed", "GABBA", this.b.getStringParameter("YO"));
        assertTrue("HasParameter should be true", this.b.hasParameter("YO"));
    }

    @Test
    public void testParametersWithMixtureOfSingleValuesAndLists() {
        final Map<String, Object> p = new HashMap<String, Object>();
        final List<String> foolist = new ArrayList<String>();
        foolist.add("FOO1");
        foolist.add("FOO2");
        foolist.add("FOO3");
        p.put("FOO", foolist);
        this.b.putParameters(p);
        assertEquals("Returned list size should match what was put in", 3, this.b.getParameter("FOO").size());
        this.b.appendParameter("FOO", "FOO4");
        assertEquals("Returned string should be combination of initial list and added value", "FOO1;FOO2;FOO3;FOO4",
                this.b.getStringParameter("FOO"));
    }

    @Test
    public void testParametersWithMixtureOfSingleValuesAndSets() {
        final Map<String, Object> p = new HashMap<String, Object>();
        final Set<String> fooset = new TreeSet<String>();
        fooset.add("FOO1");
        fooset.add("FOO2");
        fooset.add("FOO3");
        p.put("FOO", fooset);
        this.b.putParameters(p);
        assertEquals("Returned list size should match what was put in", 3, this.b.getParameter("FOO").size());
        this.b.appendParameter("FOO", "FOO4");
        assertEquals("Returned string should be combination of initial set and added value", "FOO1;FOO2;FOO3;FOO4", this.b.getStringParameter("FOO"));
    }

    @Test
    public void testCookedParameters() {
        this.b.appendParameter("YO", "GABBA");
        this.b.appendParameter("YO", "GABBA");
        this.b.appendUniqueParameter("WHALE", "BLUBBER");
        this.b.appendUniqueParameter("WHALE", "BLUBBER");
        final Map<String, String> m = this.b.getCookedParameters();
        assertNotNull("Cooked parameters cannot be null", m);
        assertEquals("Cooked parameters should contains inserted value", "GABBA;GABBA", m.get("YO"));
        assertEquals("Cooked parameters should contains inserted unique value", "BLUBBER", m.get("WHALE"));
    }

    @Test
    public void testParameterKeys() {
        this.b.appendParameter("YO", "GABBA");
        this.b.appendParameter("YO", "GABBA");
        this.b.appendUniqueParameter("WHALE", "BLUBBER");
        this.b.appendUniqueParameter("WHALE", "BLUBBER");
        final Set<String> keys = this.b.getParameterKeys();
        assertNotNull("Parameter keys cannot be null", keys);
        assertTrue("Parameter keys should contains inserted key", keys.contains("YO"));
        assertTrue("Parameter keys should contains inserted unique key", keys.contains("WHALE"));
    }

    @Test
    public void testAppendParameter() {
        this.b.putParameter("ME", "YOU");
        this.b.appendParameter("ME", "FOO");
        assertEquals("Appended parameter value", "YOU;FOO", this.b.getStringParameter("ME"));
    }

    @Test
    public void testAppendParameterIterables() {
        this.b.putParameter("ME", "YOU");
        this.b.appendParameter("ME", Arrays.asList("FOO", "BAR", "BAZ"));
        assertEquals("Appended parameter value", "YOU;FOO;BAR;BAZ", this.b.getStringParameter("ME"));

        final Set<String> s = new TreeSet<String>();
        s.add("ZAB");
        s.add("RAB");
        s.add("OOF");
        this.b.appendParameter("ME", s);

        assertEquals("Appended set paramter value", "YOU;FOO;BAR;BAZ;OOF;RAB;ZAB", this.b.getStringParameter("ME"));
    }

    @Test
    public void testAppendParameterOntoEmpty() {
        this.b.appendParameter("ME", "FOO");
        assertEquals("Appended parameter value", "FOO", this.b.getStringParameter("ME"));
    }


    @Test
    public void testWhereAmI() {
        assertNotNull("WhereamI gets host name", this.b.whereAmI());
        assertFalse("WhereamI gets host name", "FAILED".equals(this.b.whereAmI()));
    }

    @Test
    public void testVisitHistory() {
        assertNull("No last place", this.b.getLastPlaceVisited());
        assertNull("No penultimate place", this.b.getPenultimatePlaceVisited());

        this.b.appendTransformHistory("UNKNOWN.FOO.ID.http://host:1234/FooPlace$1010");

        assertNull("Still no penultimate place", this.b.getPenultimatePlaceVisited());

        this.b.appendTransformHistory("UNKNOWN.BAR.ID.http://host:1234/BarPlace$2020");
        this.b.appendTransformHistory("UNKNOWN.BAZ.ID.http://host:1234/BazPlace$3030");
        this.b.appendTransformHistory("UNKNOWN.BAM.ID.http://host:1234/BamPlace$4040");

        final DirectoryEntry sde = this.b.getLastPlaceVisited();
        assertNotNull("Last place directory entry", sde);
        assertEquals("Last place key", "UNKNOWN.BAM.ID.http://host:1234/BamPlace$4040", sde.getFullKey());
        final DirectoryEntry pen = this.b.getPenultimatePlaceVisited();
        assertNotNull("Penultimate place", pen);
        assertEquals("Pen place key", "UNKNOWN.BAZ.ID.http://host:1234/BazPlace$3030", pen.getFullKey());

        assertTrue("Has visited last", this.b.hasVisited("*.BAM.*.*"));
        assertTrue("Has visited first", this.b.hasVisited("*.BAR.*.*"));
        assertFalse("No such visit", this.b.hasVisited("*.SHAZAM.*.*"));

        this.b.clearTransformHistory();
        assertFalse("Has no visited after clear", this.b.hasVisited("*.BAM.*.*"));
    }

    @Test
    public void testFiletype() {
        this.b.setFileType(emissary.core.Form.UNKNOWN);
        assertEquals("Filetype saved", emissary.core.Form.UNKNOWN, this.b.getFileType());

        this.b.setFileTypeIfEmpty("FOO");
        assertEquals("Filetype saved on empty", "FOO", this.b.getFileType());

        this.b.setFileTypeIfEmpty("BAR");
        assertEquals("Filetype ignored on non-empty", "FOO", this.b.getFileType());

        this.b.setFileType(null);
        assertNull("Null filetype set", this.b.getFileType());
        this.b.setFileTypeIfEmpty("BAZ");
        assertEquals("Filetype set on null as empty", "BAZ", this.b.getFileType());
    }

    @Test
    public void testClone() {
        try {
            this.b.setParameter("FOOBAR", "JOEBLOGGS");
            final IBaseDataObject clone = this.b.clone();
            assertEquals("Names must match", this.b.getFilename(), clone.getFilename());
            final String savedName = this.b.getFilename();
            this.b.setFilename("foo.bar");
            assertEquals("Names must be detached after clone", savedName, clone.getFilename());

            assertEquals("Current form size must match", this.b.currentFormSize(), clone.currentFormSize());
            this.b.popCurrentForm();
            assertEquals("Current form stack must be detached after clone", this.b.currentFormSize(), clone.currentFormSize() - 1);
        } catch (CloneNotSupportedException ex) {
            fail("Clone must be supported on BaseDataObject");
        }
    }

    @Test
    public void testHeaderEncoding() {
        this.b.setHeaderEncoding("foo");
        assertEquals("Header encoding simple string set/get failed", "foo", this.b.getHeaderEncoding());
    }

    @Test
    public void testDefaultPriority() {
        assertEquals("Default priority failed", Priority.DEFAULT, this.b.getPriority());
    }

    @Test
    public void testUpdatedPriority() {
        this.b.setPriority(1);
        assertEquals("Updated priority failed", 1, this.b.getPriority());
    }

    @Test
    public void testDefaultConstructor_setDateTime() {
        // setup
        final BaseDataObject ibdo = new BaseDataObject();

        // verify
        assertThat(ibdo.getCreationTimestamp(), IsNull.notNullValue());
    }

    @Test
    public void testDefaultConstructor_getSetDateTime() {
        // setup
        final Date date = new Date(0);

        // test
        this.b.setCreationTimestamp(date);

        // verify
        assertThat(this.b.getCreationTimestamp(), Is.is(date));
    }

    @Test
    public void testNullTimestampSettingThrowsException() {
        try {
            this.b.setCreationTimestamp(null);
            fail("Should not be able to set null timestamp");
        } catch (IllegalArgumentException expected) {
        }
    }

    @Test
    public void testExtractedRecords() {
        final BaseDataObject other = new BaseDataObject();
        assertFalse("Expected no extracted records", this.b.hasExtractedRecords());
        assertNull(this.b.getExtractedRecords());

        this.b.setExtractedRecords(new ArrayList<IBaseDataObject>());
        assertFalse("Expected no extracted records", this.b.hasExtractedRecords());
        assertNotNull("Expected non-null extracted records", this.b.getExtractedRecords());
        assertEquals("Expected empty extracted records", 0, this.b.getExtractedRecords().size());

        this.b.setExtractedRecords(Collections.<IBaseDataObject>singletonList(other));
        assertTrue("Expected extracted records", this.b.hasExtractedRecords());
        assertEquals("Expected a single extracted record", 1, this.b.getExtractedRecords().size());
        assertEquals("Expected a single extracted record", 1, this.b.getExtractedRecordCount());

        try {
            this.b.setExtractedRecords(null);
            fail("Shoud not be able to add null extracted record list");
        } catch (IllegalArgumentException expected) {
        }

        try {
            this.b.addExtractedRecord(null);
            fail("Should not be able to add null extracted record");
        } catch (IllegalArgumentException expected) {
        }

        this.b.addExtractedRecord(other);
        assertTrue("Expected extracted records", this.b.hasExtractedRecords());
        assertEquals("Expected a two extracted record", 2, this.b.getExtractedRecords().size());
        assertEquals("Expected a two extracted record", 2, this.b.getExtractedRecordCount());

        this.b.addExtractedRecord(other);
        assertTrue("Expected extracted records", this.b.hasExtractedRecords());
        assertEquals("Expected three extracted record", 3, this.b.getExtractedRecords().size());
        assertEquals("Expected three extracted record", 3, this.b.getExtractedRecordCount());

        this.b.clearExtractedRecords();
        assertFalse("Expected no extracted records", this.b.hasExtractedRecords());
        assertNull(this.b.getExtractedRecords());

        final List<IBaseDataObject> list = new ArrayList<IBaseDataObject>();
        list.add(new BaseDataObject());
        list.add(null);

        try {
            this.b.setExtractedRecords(list);
            fail("Should not be able to use a list with null elements");
        } catch (IllegalArgumentException expected) {
        }

        try {
            this.b.addExtractedRecords(list);
            fail("Should not be able to use a list with null elements");
        } catch (IllegalArgumentException expected) {
        }

        list.remove(1);

        try {
            this.b.addExtractedRecords(null);
            fail("Should fail to add null list");
        } catch (IllegalArgumentException expected) {
        }

        this.b.addExtractedRecords(list);
        assertEquals("Expect one extracted record", 1, this.b.getExtractedRecordCount());

        this.b.addExtractedRecords(list);
        assertEquals("Expect two extracted record", 2, this.b.getExtractedRecordCount());

        final List<ExtendedDataObject> elist = new ArrayList<ExtendedDataObject>();
        elist.add(new ExtendedDataObject());
        elist.add(new ExtendedDataObject());

        this.b.addExtractedRecords(elist);
        assertEquals("Expected extended records to be added", 4, this.b.getExtractedRecordCount());

    }

    @Test
    public void testSetCurrentFormWithBoolean() {
        IBaseDataObject testIbdo = DataObjectFactory.getInstance(new byte[0], "dummy", "FORM-1");
        testIbdo.enqueueCurrentForm("FORM-2");
        testIbdo.enqueueCurrentForm("FORM-3");

        assertEquals("Form stack should have 3 forms before test", 3, testIbdo.currentFormSize());
        testIbdo.setCurrentForm("FINAL-FORM", true);
        assertEquals("Form stack should have been cleared except for final set form", 1, testIbdo.currentFormSize());
        assertEquals("Form should be set to FINAL-FORM", "FINAL-FORM", testIbdo.currentForm());

        testIbdo.enqueueCurrentForm("FINAL-FORM-2");
        testIbdo.setCurrentForm("FINAL-FORM-3", false);
        assertEquals("Form stack should be 2, since we didnt clear the entire stack", 2, testIbdo.currentFormSize());
        assertEquals("Top of form stack should be form 3", "FINAL-FORM-3", testIbdo.currentFormAt(0));
        assertEquals("2nd form in stack should be form 2", "FINAL-FORM-2", testIbdo.currentFormAt(1));
    }

    @Test
    public void testExtractedRecordClone() {

        final List<IBaseDataObject> list = new ArrayList<IBaseDataObject>();
        list.add(new BaseDataObject());
        this.b.addExtractedRecords(list);

        try {
            assertEquals("Cloned IBDO should have same sized extracted record list", this.b.getExtractedRecordCount(), this.b.clone()
                    .getExtractedRecordCount());
        } catch (CloneNotSupportedException ex) {
            fail("Clone method should have been called not " + ex.getMessage());
        }
    }

    @SuppressWarnings("deprecation")
    @Test
    public void testOldContainerToNewDataContainer() throws Exception {
        b.setData("aaaaa".getBytes(UTF_8));

        try (InputStream oldC = Channels.newInputStream(b.getDataContainer().channel());
                OutputStream newC = Channels.newOutputStream(b.newDataContainer().newChannel(5))) {
            byte[] bb = new byte[1];
            int read;
            while ((read = oldC.read(bb)) != -1) {
                bb[0]++;
                newC.write(bb, 0, read);
            }
        }

        Assert.assertEquals("bbbbb", new String(b.data(), UTF_8));
    }

    // @SuppressWarnings("deprecation")
    // @Test
    // public void testOldContainerToNewDataContainerInterface() throws Exception {
    // b.setData("aaaaa".getBytes(UTF_8));
    //
    // try (InputStream oldC = Channels.newInputStream(b.getDataContainer().channel());
    // OutputStream newC = Channels.newOutputStream(b.newDataContainer().newChannel(5))) {
    // byte[] bb = new byte[1];
    // int read;
    // while ((read = oldC.read(bb))!=-1) {
    // bb[0] ++;
    // newC.write(bb, 0, read);
    // }
    // }
    //
    // Assert.assertEquals("bbbbb", new String(b.data(), UTF_8));
    // }
}<|MERGE_RESOLUTION|>--- conflicted
+++ resolved
@@ -146,11 +146,7 @@
         assertEquals("Byte buffer on footer", "A good footer".length(), fb.remaining());
         assertEquals("Byte buffer on data", "This is a test".length(), db.remaining());
         assertNotNull("Byte buffer on view", vb);
-<<<<<<< HEAD
-        assertEquals("Byte buffer on view", "alternate view".length(), vb.limit());
-=======
         assertEquals("Byte buffer on view", "alternate view".length(), vb.remaining());
->>>>>>> e98815f5
 
         this.b.addAlternateView("TESTVIEW", null);
         assertNull("Byte buffer on removed view", this.b.getAlternateView("TESTVIEW"));
