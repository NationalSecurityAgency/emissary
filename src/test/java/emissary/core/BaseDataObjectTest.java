package emissary.core;

import emissary.core.channels.FillChannelFactory;
import emissary.core.channels.InMemoryChannelFactory;
import emissary.core.channels.SeekableByteChannelFactory;
import emissary.core.channels.SeekableByteChannelHelper;
import emissary.directory.DirectoryEntry;
import emissary.pickup.Priority;
import emissary.test.core.junit5.LogbackTester;
import emissary.test.core.junit5.UnitTest;

import ch.qos.logback.classic.Level;
import com.google.common.collect.ArrayListMultimap;
import com.google.common.collect.Multimap;
import org.apache.commons.io.IOUtils;
import org.junit.jupiter.api.AfterEach;
import org.junit.jupiter.api.BeforeEach;
import org.junit.jupiter.api.Test;
import org.junit.jupiter.params.ParameterizedTest;
import org.junit.jupiter.params.provider.Arguments;
import org.junit.jupiter.params.provider.MethodSource;
import org.mockito.Mockito;

import java.io.ByteArrayOutputStream;
import java.io.IOException;
import java.io.InputStream;
import java.lang.reflect.Field;
import java.nio.ByteBuffer;
import java.nio.channels.SeekableByteChannel;
import java.nio.charset.StandardCharsets;
import java.util.ArrayList;
import java.util.Arrays;
import java.util.Collection;
import java.util.Collections;
import java.util.Date;
import java.util.HashMap;
import java.util.List;
import java.util.Map;
import java.util.Set;
import java.util.TreeSet;
import java.util.concurrent.ThreadLocalRandom;
import java.util.stream.Stream;
import javax.annotation.Nullable;

import static emissary.core.SafeUsageChecker.UNSAFE_MODIFICATION_DETECTED;
import static org.junit.jupiter.api.Assertions.assertArrayEquals;
import static org.junit.jupiter.api.Assertions.assertEquals;
import static org.junit.jupiter.api.Assertions.assertFalse;
import static org.junit.jupiter.api.Assertions.assertNotEquals;
import static org.junit.jupiter.api.Assertions.assertNotNull;
import static org.junit.jupiter.api.Assertions.assertNull;
import static org.junit.jupiter.api.Assertions.assertThrows;
import static org.junit.jupiter.api.Assertions.assertTrue;
import static org.junit.jupiter.api.Assertions.fail;

class BaseDataObjectTest extends UnitTest {

    @Nullable
    private BaseDataObject b = null;

    @Override
    @BeforeEach
    public void setUp() throws Exception {
        this.b = new BaseDataObject("This is a test".getBytes(), "filename.txt");
        this.b.pushCurrentForm("ONE");
        this.b.pushCurrentForm("TWO");
        this.b.pushCurrentForm("THREE");
    }

    @Override
    @AfterEach
    public void tearDown() throws Exception {
        super.tearDown();
        this.b = null;
    }

    @Test
    void testInterface() {
        // This should pass by compilation, but in case anyone
        // ever thinks of taking it out, this may remind them...
        assertTrue(this.b instanceof IBaseDataObject, "Implements the interface");
    }

    @Test
    void testConstructors() {
        final BaseDataObject b2 = new BaseDataObject("This is a test".getBytes(), "filename.txt", "ONE");
        assertEquals("ONE", b2.currentForm(), "Current form in ctor");
        assertNotNull(b2.getCreationTimestamp());

        final BaseDataObject b3 = new BaseDataObject("test".getBytes(), "filename.txt", null);
        assertEquals("", b3.currentForm(), "Current form with null in ctor");
        assertNotNull(b3.getCreationTimestamp());
    }

    @Test
    void testDataLength() {
        assertEquals("This is a test".length(), this.b.dataLength(), "Data length");
    }

    @Test
    void testNullDataLength() {
        this.b.setData(null);
        assertEquals(0, this.b.dataLength(), "Null data length");
    }

    @Test
    void testDataLengthWithChannel() {
        this.b.setData(null);
        assertEquals(0, this.b.dataLength());
        this.b.setChannelFactory(InMemoryChannelFactory.create(new byte[10]));
        assertEquals(10, this.b.dataLength());
        this.b.setData(new byte[10]);
        assertEquals(10, this.b.dataLength());
    }


    @Test
    void testLargestFile() throws IOException {
        final BaseDataObject bdo = new BaseDataObject();
        final long fileSize = Long.MAX_VALUE;
        final SeekableByteChannelFactory sbcf = FillChannelFactory.create(fileSize, (byte) 0);
        bdo.setChannelFactory(sbcf);
        assertEquals(fileSize, bdo.getChannelSize());
        assertEquals(BaseDataObject.MAX_BYTE_ARRAY_SIZE, bdo.dataLength());

        final SeekableByteChannel sbc = sbcf.create();
        final long newPosition = ThreadLocalRandom.current().nextLong(Integer.MAX_VALUE, Long.MAX_VALUE);
        sbc.position(newPosition);
        assertEquals(newPosition, sbc.position());
        final ByteBuffer buff = ByteBuffer.allocate(16);
        final int bytesRead = sbc.read(buff);
        assertEquals(16, bytesRead);
        final byte[] zeroByteArray = new byte[16];
        Arrays.fill(zeroByteArray, (byte) 0);
        assertArrayEquals(zeroByteArray, buff.array());
    }

    @Test
    void testDataLengthWhenLargerThanMaxInt() throws IOException {
        final Long higherLength = Long.valueOf(Integer.MAX_VALUE + 100l);
        final String testString = "test data";
        BaseDataObject bdo = Mockito.spy(this.b);
        Mockito.when(bdo.getChannelSize()).thenReturn(higherLength);
        bdo.setChannelFactory(SeekableByteChannelHelper.memory(testString.getBytes()));
        assertEquals(higherLength.longValue(), bdo.getChannelSize());
        assertEquals(BaseDataObject.MAX_BYTE_ARRAY_SIZE, bdo.dataLength());
    }

    @Test
    void testExceptionWhenGettingDataLengthWithChannel() throws IOException {
        BaseDataObject bdo = Mockito.spy(this.b);
        final String testString = "test data";
        bdo.setChannelFactory(SeekableByteChannelHelper.memory(testString.getBytes()));
        Mockito.when(bdo.getChannelSize()).thenThrow(IOException.class);
        assertEquals(0, bdo.dataLength());
    }

    @Test
    void testGetDataWhenSmallerThanMaxInt() throws IOException {
        final String testString = "test data";
        this.b.setChannelFactory(SeekableByteChannelHelper.memory(testString.getBytes()));
        assertEquals(testString.getBytes().length, this.b.dataLength());
    }

    @Test
    void testExceptionWhenGettingChannelFactory() throws IOException {
        // Mock up a BDO with an SBCF and SBC instance that we control
        // Create an SBCF that we can work with
        final SeekableByteChannelFactory sbcf = Mockito.spy(SeekableByteChannelHelper.memory("Test data".getBytes()));
        // Hook into the SBCF
        this.b.setChannelFactory(sbcf);
        // Hook into an SBC
        try (final SeekableByteChannel sbc = Mockito.spy(this.b.getChannelFactory().create())) {
            // Always return this spied SBC
            Mockito.when(sbcf.create()).thenReturn(sbc);
            // Kick an exception when calling size()
            Mockito.when(sbc.size()).thenThrow(IOException.class);
            // We return an empty byte array in an IOException case
            assertArrayEquals(new byte[0], this.b.data());
        }
    }

    @Test
    void testExceptionWhenGettingChannelSize() throws IOException {
        // Hook into the SBCF
        final SeekableByteChannelFactory sbcf = Mockito.spy(SeekableByteChannelHelper.memory("Test data".getBytes()));
        this.b.setChannelFactory(sbcf);
        // Hook into an SBC
        try (final SeekableByteChannel sbc = Mockito.spy(this.b.getChannelFactory().create())) {
            // Always return this spied SBC
            Mockito.when(sbcf.create()).thenReturn(sbc);
            // Kick an exception when asking for the size
            Mockito.when(sbc.size()).thenThrow(IOException.class);
            // Throw an exception
            assertThrows(IOException.class, () -> this.b.getChannelSize(), "Should throw the IOException up to the caller");
        }
    }

    @Test
    void testIsDataEmpty() throws IOException {
        final IBaseDataObject nullDataIbdo = new BaseDataObject();
        final IBaseDataObject zeroLengthDataIbdo = new BaseDataObject(new byte[0], "zeroLengthDataIbdo");
        final IBaseDataObject nonZeroLengthDataIbdo = new BaseDataObject(new byte[1], "nonZeroLengthDataIbdo");

        assertFalse(nullDataIbdo.hasContent());
        assertFalse(zeroLengthDataIbdo.hasContent());
        assertTrue(nonZeroLengthDataIbdo.hasContent());
    }

    @Test
    void testDataLengthBothNull() {
        BaseDataObject bdo = new BaseDataObject();
        assertEquals(0, bdo.dataLength());
    }

    @Test
    void testZeroLengthDataSlice() {
        final byte[] ary = new byte[0];
        this.b.setData(ary, 0, 0);
        assertEquals(0, this.b.dataLength(), "Null data length is zero");
    }

    @Test
    void testDataSliceLength() {
        final byte[] ary = "abcdefghijk".getBytes();
        this.b.setData(ary, 3, 4);
        assertEquals(4, this.b.dataLength(), "Array slice must use length");
    }

    @Test
    void testDataSliceData() {
        final byte[] ary = "abcdefghijk".getBytes();
        this.b.setData(ary, 3, 4);
        assertEquals("defg", new String(this.b.data()), "Array slice must use proper data");
    }

    @Test
    void testNullData() {
        this.b.setData(null);
        assertNotNull(this.b.data(), "Data array can never be null");
    }

    @Test
    void testNullDataSlice() {
        this.b.setData(null, 3, 4);
        assertNotNull(this.b.data(), "Data slice can never be null");
    }


    @Test
    void testShortName() {
        assertEquals("filename.txt", this.b.shortName(), "Short name");
    }

    @Test
    void testByteArrays() {
        this.b.setHeader("A fine header".getBytes());
        this.b.setFooter("A good footer".getBytes());
        this.b.addAlternateView("TESTVIEW", "alternate view".getBytes());
        assertEquals("This is a test", new String(this.b.data()), "Data bytes retrieved");
        assertEquals("A fine header", new String(this.b.header()), "Header bytes");
        assertEquals("A good footer", new String(this.b.footer()), "Footer bytes");
        assertEquals("alternate view", new String(this.b.getAlternateView("TESTVIEW")), "Alt view bytes");

        final ByteBuffer hb = this.b.headerBuffer();
        final ByteBuffer fb = this.b.footerBuffer();
        final ByteBuffer db = this.b.dataBuffer();
        final ByteBuffer vb = this.b.getAlternateViewBuffer("TESTVIEW");
        assertEquals("A fine header".length(), hb.array().length, "Byte buffer on header");
        assertEquals("A good footer".length(), fb.array().length, "Byte buffer on footer");
        assertEquals("This is a test".length(), db.array().length, "Byte buffer on data");
        assertNotNull(vb, "Byte buffer on view");
        assertEquals("alternate view".length(), vb.array().length, "Byte buffer on view");

        this.b.addAlternateView("TESTVIEW", null);
        assertNull(this.b.getAlternateView("TESTVIEW"), "Byte buffer on removed view");
    }

    @Test
    void testNonExistentAltViews() {
        assertNull(this.b.getAlternateView("NOSUCHVIEW"), "No such view");
    }

    @Test
    void testNonExistentAltViewBuffer() {
        assertNull(this.b.getAlternateViewBuffer("NOSUCHVIEW"), "Byte buffer on no such view");
    }

    @Test
    void testAltViews() {
        this.b.addAlternateView("TESTVIEW1", "alternate view".getBytes());
        this.b.addAlternateView("TESTVIEW2", "alternate view".getBytes());
        this.b.addAlternateView("TESTVIEW3", "alternate view".getBytes());

        this.b.addAlternateView("TESTVIEW2", null);
        assertNull(this.b.getAlternateView("TESTVIEW2"), "Null view after removal");
        assertNull(this.b.getAlternateViewBuffer("TESTVIEW2"), "Empty byte buffer after removal");
    }

    @Test
    void testAltViewSlice() {
        this.b.addAlternateView("TESTVIEW1", "abcdefghij".getBytes(), 3, 4);
        assertEquals("defg", new String(this.b.getAlternateView("TESTVIEW1")), "Alt view slice must use proper data");
    }

    @Test
    void testSetOfAltViewNames() {
        this.b.addAlternateView("TESTVIEW1", "alternate view".getBytes());
        this.b.addAlternateView("TESTVIEW2", "alternate view".getBytes());
        this.b.addAlternateView("TESTVIEW3", "alternate view".getBytes());
        final Set<String> vnames = this.b.getAlternateViewNames();
        assertEquals(3, vnames.size(), "Count of view names");

        List<String> source = new ArrayList<>(vnames);
        List<String> sorted = new ArrayList<>(vnames);
        Collections.sort(sorted);
        assertEquals(sorted, source, "Views are sorted");
    }

    @Test
    void testMapOfAltViews() {
        this.b.addAlternateView("TESTVIEW1", "alternate view".getBytes());
        this.b.addAlternateView("TESTVIEW2", "alternate view".getBytes());
        this.b.addAlternateView("TESTVIEW3", "alternate view".getBytes());
        final Map<String, byte[]> v = this.b.getAlternateViews();
        assertEquals(3, v.size(), "Count of views");

        List<String> source = new ArrayList<>(v.keySet());
        List<String> sorted = new ArrayList<>(v.keySet());
        Collections.sort(sorted);
        assertEquals(sorted, source, "Views are sorted");
    }

    @Test
    void testAppendAltView() {
        this.b.addAlternateView("T1", "alternate view".getBytes());
        this.b.appendAlternateView("T1", " more stuff".getBytes());
        assertEquals("alternate view more stuff", new String(this.b.getAlternateView("T1")), "Appended alternate view contents");
    }

    @Test
    void testAppendAltViewOnEmpty() {
        this.b.appendAlternateView("T1", "more stuff".getBytes());
        assertEquals("more stuff", new String(this.b.getAlternateView("T1")), "Appended alternate view contents");
    }

    @Test
    void testAppendAltViewSlice() {
        this.b.addAlternateView("T1", "alternate view".getBytes());
        this.b.appendAlternateView("T1", "xx more stuff xx".getBytes(), 2, 11);
        assertEquals("alternate view more stuff", new String(this.b.getAlternateView("T1")), "Appended alternate view contents");
    }

    @Test
    void testAppendAltViewSliceOnEmpty() {
        this.b.appendAlternateView("T1", "xx more stuff xx".getBytes(), 3, 10);
        assertEquals("more stuff", new String(this.b.getAlternateView("T1")), "Appended alternate view contents");
    }

    @Test
    void testWindowsShortName() {
        this.b.setFilename("c:\\Program Files\\Windows\\filename.txt");
        assertEquals("filename.txt", this.b.shortName(), "Short windows name");
    }

    @Test
    void testUnixShortName() {
        this.b.setFilename("/usr/local/share/filename.txt");
        assertEquals("filename.txt", this.b.shortName(), "Short unix name");
    }

    @Test
    void testFilename() {
        assertEquals("filename.txt", this.b.getFilename(), "Short name");
    }

    @Test
    void testCurrentFormTop() {
        assertEquals("THREE", this.b.currentForm(), "Current form push");
    }

    @Test
    void testCurrentFormEnqueue() {
        final int i = this.b.enqueueCurrentForm("FOUR");
        assertEquals(4, i, "Enqueue return value");
        assertEquals("THREE", this.b.currentForm(), "Current form push");
        assertEquals("ONE", this.b.currentFormAt(2), "Prev bottom form");
        assertEquals("FOUR", this.b.currentFormAt(3), "Bottom form");
    }

    @Test
    void testPopCurrentForm() {
        final String s = this.b.popCurrentForm();
        assertEquals("THREE", s, "Pop return value");
        assertEquals("TWO", this.b.currentForm(), "Current form after pop");
        this.b.popCurrentForm();
        assertEquals("ONE", this.b.currentForm(), "Current form after pop pop");
        this.b.popCurrentForm();
        assertEquals("", this.b.currentForm(), "No forms left");
    }

    @Test
    void testCurrentFormAt() {
        assertEquals("TWO", this.b.currentFormAt(1), "Current form at");
    }

    @Test
    void testSearchCurrentForm() {
        assertEquals(1, this.b.searchCurrentForm("TWO"), "Successful search");

        final List<String> l = new ArrayList<>();
        l.add("CHOP");
        l.add("TWO");
        l.add("CHIP");
        assertEquals("TWO", this.b.searchCurrentForm(l), "Successful list search");

    }

    @Test
    void testReplaceCurrentForm() {
        this.b.replaceCurrentForm("NEWONE");
        assertEquals(-1, this.b.searchCurrentForm("ONE"), "Not found search");
        assertEquals(-1, this.b.searchCurrentForm("TWO"), "Not found search");
        assertEquals(-1, this.b.searchCurrentForm("THREE"), "Not found search");
        assertEquals(0, this.b.searchCurrentForm("NEWONE"), "Successful search");
        assertEquals(1, this.b.currentFormSize(), "One form left");

        this.b.replaceCurrentForm(null);
        assertEquals(-1, this.b.searchCurrentForm("NEWONE"), "Not found search");
        assertEquals(0, this.b.currentFormSize(), "No forms left");
    }


    @Test
    void testBadSearchCurrentForm() {
        assertEquals(-1, this.b.searchCurrentForm("SEVENTEEN"), "Not found search");

        final List<String> l2 = new ArrayList<>();
        l2.add("SHIP");
        l2.add("SHAPE");
        assertNull(this.b.searchCurrentForm(l2), "Search but no match");
    }

    @Test
    void testFormSize() {
        assertEquals(3, this.b.currentFormSize(), "Form stack size");
    }

    @Test
    void testDeleteFormFromBottom() {
        this.b.deleteCurrentFormAt(0);
        assertEquals("TWO", this.b.currentForm(), "Form remaining on bottom");
        assertEquals(2, this.b.currentFormSize(), "Stack size after delete");
    }

    @Test
    void testDeleteFormFromTop() {
        this.b.deleteCurrentFormAt(2);
        assertEquals("THREE", this.b.currentForm(), "Form remaining on top");
        assertEquals(2, this.b.currentFormSize(), "Stack size after delete");
    }

    @Test
    void testDeleteFormFromMiddle() {
        final int i = this.b.deleteCurrentFormAt(1);
        assertEquals(2, i, "Delete return value");
        assertEquals("THREE", this.b.currentForm(), "Form remaining on top");
        assertEquals("ONE", this.b.currentFormAt(1), "Form remaining on bottom");
        assertEquals(2, this.b.currentFormSize(), "Stack size after delete");
    }

    @Test
    void testDeleteFormFromIllegalPosition() {
        this.b.deleteCurrentFormAt(7);
        assertEquals(3, this.b.currentFormSize(), "Stack size after delete");
        this.b.deleteCurrentFormAt(-1);
        assertEquals(3, this.b.currentFormSize(), "Stack size after delete");
    }

    @Test
    void testDeleteCurrentFormFromNull() {
        while (this.b.currentFormSize() > 0) {
            this.b.popCurrentForm();
        }
        assertEquals(0, this.b.deleteCurrentFormAt(0), "Delete from empty current forms failed");
    }

    @Test
    void testPrintMeta() {
        this.b.putParameter("FOO", "QUUZ");
        assertTrue(this.b.printMeta().contains("QUUZ"), "PrintMeta returnss valid params");
    }

    @Test
    void testSetParameters() {
        final Map<String, Object> m = new HashMap<>();
        m.put("A", "B");
        this.b.putParameter("FOO", "BAR");
        this.b.setParameters(m);
        assertNull(this.b.getParameter("FOO"), "Set parameters must clear old data");
    }

    @Test
    void testStringParameterOnNonStringValue() {
        this.b.putParameter("A", 1L);
        assertEquals("1", this.b.getStringParameter("A"), "Non-string parameters must call toString method");
    }

    @Test
    void testStringParameterOnNullValue() {
        this.b.putParameter("A", null);
        assertNull(this.b.getStringParameter("A"), "Null parameter must be returned as null");
    }

    @Test
    void testNumSiblings() {
        this.b.setNumSiblings(10);
        assertEquals(10, this.b.getNumSiblings(), "NumSiblings simple set/get failed");
    }

    @Test
    void testBirthOrder() {
        this.b.setBirthOrder(10);
        assertEquals(10, this.b.getBirthOrder(), "BirthOrder simple set/get failed");
    }

    @Test
    void testFontEncoding() {
        this.b.setFontEncoding("zhosa");
        assertEquals("zhosa", this.b.getFontEncoding(), "FontEncoding simple set/get failed");
    }

    @Test
    void testFileTypeIsEmpty() {
        this.b.setFileType(Form.UNKNOWN);
        assertTrue(this.b.isFileTypeEmpty(), "Unknown form must count as empty");
        this.b.setFileType("BAR");
        final String[] fakeEmpties = {Form.UNKNOWN, "FOO", "BAR"};
        assertTrue(this.b.setFileTypeIfEmpty("BAZ", fakeEmpties), "Unknown form must count as empty when passing in list");
        assertEquals("BAZ", this.b.getFileType(), "Failed to use supplied list of empty forms " + Arrays.asList(fakeEmpties));

        this.b.setFileType("TEST-UNWRAPPED");
        assertTrue(this.b.setFileTypeIfEmpty("ZAZ"), "Unknown form must count as empty when passing in list");
        assertEquals("ZAZ", this.b.getFileType());
    }

    @Test
    void testAlternateViewCount() {
        this.b.addAlternateView("FOO", "abcd".getBytes());
        assertEquals(1, this.b.getNumAlternateViews(), "Number of alternate views failed");
        this.b.addAlternateView("BAR", "abcd".getBytes());
        assertEquals(2, this.b.getNumAlternateViews(), "Number of alternate views failed to increment");
    }

    @Test
    void testSetBroken() {
        this.b.setBroken("This is broken");
        assertTrue(this.b.isBroken(), "Broken indicator failed");
        this.b.setBroken("This is still broken");
        assertTrue(this.b.isBroken(), "Broken indicator failed after append");
        assertTrue(this.b.getBroken().contains("still"), "Broken indicator string failed");
    }

    @Test
    void testDeleteFormByName() {
        this.b.deleteCurrentForm("TWO");
        assertEquals(2, this.b.currentFormSize(), "Remaining form count");
        this.b.deleteCurrentForm("ONE");
        assertEquals(1, this.b.currentFormSize(), "Remaining form count");
        this.b.deleteCurrentForm("THREE");
        assertEquals(0, this.b.currentFormSize(), "Remaining form count");

        this.b.pushCurrentForm("ONE");
        this.b.deleteCurrentForm("BOGUS");
        assertEquals(1, this.b.currentFormSize(), "Remaining form count");
        this.b.deleteCurrentForm(null);
        assertEquals(1, this.b.currentFormSize(), "Remaining form count");

        this.b.deleteCurrentForm("ONE");
        assertEquals(0, this.b.currentFormSize(), "Remaining form count");
        this.b.deleteCurrentForm("BOGUS");
        assertEquals(0, this.b.currentFormSize(), "Remaining form count");
        this.b.deleteCurrentForm(null);
        assertEquals(0, this.b.currentFormSize(), "Remaining form count");
    }

    @Test
    void testAddCurrentFormAtBottom() {
        this.b.addCurrentFormAt(0, "FOUR");
        assertEquals("FOUR", this.b.currentForm(), "Form on top");
        assertEquals("ONE", this.b.currentFormAt(3), "Form on bottom");
        assertEquals(4, this.b.currentFormSize(), "Stack size after add");
    }

    @Test
    void testAddCurrentFormInMiddle() {
        this.b.addCurrentFormAt(1, "FOUR");
        assertEquals("THREE", this.b.currentForm(), "Form remaining on top");
        assertEquals("ONE", this.b.currentFormAt(3), "Form on bottom");
        assertEquals(4, this.b.currentFormSize(), "Stack size after add");
    }

    @Test
    void testAddCurrentFormAtTop() {
        this.b.addCurrentFormAt(3, "FOUR");
        assertEquals("THREE", this.b.currentForm(), "Form on top");
        assertEquals("FOUR", this.b.currentFormAt(3), "Form on bottom");
        assertEquals(4, this.b.currentFormSize(), "Stack size after add");
    }

    @Test
    void testSetCurrentForm() {
        this.b.setCurrentForm("FOUR");
        assertEquals("FOUR", this.b.currentForm(), "Form on top");
        assertEquals("ONE", this.b.currentFormAt(2), "Form on bottom");
        assertEquals(3, this.b.currentFormSize(), "Stack size after set");
        assertTrue(this.b.toString().contains("FOUR"), "To string with current form");
    }

    @Test
    void testHistoryInToString() {
        this.b.setCurrentForm("UNKNOWN");
        this.b.appendTransformHistory("*.FOOPLACE.*.http://host:1234/fooPlace");
        this.b.appendTransformHistory("*.BARPLACE.*.http://host:1234/barPlace");
        final String s = this.b.toString();
        assertTrue(s.contains("FOOPLACE"), "history elements in toString");
        assertTrue(s.contains("BARPLACE"), "history elements in toString");
    }

    @Test
    void testSetCurrentFormEmpty() {
        this.b.popCurrentForm();
        this.b.popCurrentForm();
        this.b.popCurrentForm();
        this.b.setCurrentForm("FOUR");
        assertEquals("FOUR", this.b.currentForm(), "Form on top");
        assertEquals("FOUR", this.b.currentFormAt(0), "Form on bottom");
        assertEquals(1, this.b.currentFormSize(), "Stack size after set");
    }

    @Test
    void testCurrentFormNullHandling() {
        assertThrows(IllegalArgumentException.class, () -> this.b.pushCurrentForm(null));
        assertThrows(IllegalArgumentException.class, () -> this.b.enqueueCurrentForm(null));
        assertThrows(IllegalArgumentException.class, () -> this.b.setCurrentForm(null));
        assertThrows(IllegalArgumentException.class, () -> this.b.addCurrentFormAt(0, null));
    }

    static Stream<Arguments> arguments() {
        return Stream.of(
                Arguments.of("TWO", "TWO", "ONE", "pull to top from middle"),
                Arguments.of("ONE", "ONE", "TWO", "pull to top from bottom"),
                Arguments.of("THREE", "THREE", "ONE", "pull to top from top"),
                Arguments.of("SEVENTEEN", "THREE", "ONE", "pull non existent to top"));
    }

    @ParameterizedTest
    @MethodSource("arguments")
    void testPullToTop(String pullToTop, String expected, String expectedAt, String msg) {
        this.b.pullFormToTop(pullToTop);
        assertEquals(expected, this.b.currentForm(), msg);
        assertEquals(expectedAt, this.b.currentFormAt(2), "Form on bottom");
        assertEquals(3, this.b.currentFormSize(), "Stack size after set");
    }

    @Test
    void testGetAllForms() {
        final List<String> al = this.b.getAllCurrentForms();
        assertEquals(3, al.size(), "Forms returned");
        assertEquals("THREE", al.get(0), "Form order");
    }

    @Test
    void testProcessingError() {
        assertNull(this.b.getProcessingError(), "Empty processing error");
        this.b.addProcessingError("ONE");
        this.b.addProcessingError("TWO");
        assertEquals("ONE\nTWO\n", this.b.getProcessingError(), "Catted proc error");
    }

    @Test
    void testBeforeStart() {
        assertTrue(this.b.beforeStart(), "Before start on empty history");
        this.b.appendTransformHistory("*.FOOPLACE.*.http://host:1234/fooPlace");
        assertFalse(this.b.beforeStart(), "Before start with history");
        this.b.clearTransformHistory();
        assertEquals(0, this.b.transformHistory().size(), "Empty history");
        assertTrue(this.b.beforeStart(), "Re-emptied history before start");

        this.b.appendTransformHistory("*.FOOPLACE.*.http://host:1234/fooPlace");
        this.b.appendTransformHistory("*.<SPROUT>.*.http://host:1234/barPlace");
        assertTrue(this.b.beforeStart(), "Before start with sprout key on end");
        this.b.appendTransformHistory("UNKNOWN.FOOPLACE.ID.http://host:1234/bazPlace");
        assertFalse(this.b.beforeStart(), "Not before start with sprout key on list");
    }

    @Test
    void testParametersMapSignature() {
        final Map<String, Object> map = new HashMap<>();
        map.put("ONE", "uno");
        map.put("TWO", "dos");
        map.put("THREE", "tres");

        this.b.putParameters(map);

        final Map<String, String> smap = new HashMap<>();
        smap.put("FOUR", "cuatro");
        smap.put("FIVE", "cinco");
        smap.put("SIX", "seis");

        this.b.putParameters(smap);

        Map<String, Collection<Object>> result = this.b.getParameters();
        assertEquals(6, result.size(), "Added all types of parameters");

        // Put in some maps
        this.b.setParameter("SEVEN", map);
        this.b.putParameter("EIGHT", smap);

        // Put in a map of map
        final Map<String, Map<String, String>> combo = new HashMap<>();
        combo.put("NINE", smap);
        this.b.putParameters(combo);

        result = this.b.getParameters();
        assertEquals(9, result.size(), "Added all types of parameters");

    }

    @Test
    void testParametersMapInterfaceSignature() {

        final IBaseDataObject i = this.b;

        final Map<String, Object> map = new HashMap<>();
        map.put("ONE", "uno");
        map.put("TWO", "dos");
        map.put("THREE", "tres");

        i.putParameters(map);

        final Map<String, String> smap = new HashMap<>();
        smap.put("FOUR", "cuatro");
        smap.put("FIVE", "cinco");
        smap.put("SIX", "seis");

        i.putParameters(smap);

        Map<String, Collection<Object>> result = this.b.getParameters();
        assertEquals(6, result.size(), "Added all types of parameters");

        // Put in some maps
        i.setParameter("SEVEN", map);
        i.putParameter("EIGHT", smap);

        // Put in a map of map
        final Map<String, Map<String, String>> combo = new HashMap<>();
        combo.put("NINE", smap);
        i.putParameters(combo);

        result = i.getParameters();
        assertEquals(9, result.size(), "Added all types of parameters");
    }

    @Test
    void testPutUniqueParameters() {

        this.b.putParameter("ONE", "uno");
        this.b.putParameter("TWO", "deux");

        final Map<String, Object> map = new HashMap<>();
        map.put("ONE", "uno");
        map.put("TWO", "dos");
        map.put("THREE", "tres");

        this.b.putUniqueParameters(map);

        assertEquals(1, this.b.getParameter("ONE").size(), "When putting unique parameters values must collapse");
        assertEquals(2, this.b.getParameter("TWO").size(), "When putting unique parameters distinct values must be stored");
        assertEquals(1, this.b.getParameter("THREE").size(), "When putting unique parameters new keys must be stored");
    }

    @Test
    void testMergeParameters() {

        this.b.putParameter("ONE", "uno");
        this.b.putParameter("TWO", "deux");

        final Map<String, Object> map = new HashMap<>();
        map.put("ONE", "uno");
        map.put("TWO", "dos");
        map.put("THREE", "tres");

        this.b.mergeParameters(map);

        assertEquals("uno", this.b.getStringParameter("ONE"), "When merging parameters previous values must override");
        assertEquals("deux", this.b.getStringParameter("TWO"), "When merging parameters previous values must override");
        assertEquals("tres", this.b.getStringParameter("THREE"), "When merging  parameters new keys must be stored");
    }

    @Test
    void testPutParametersWithPolicy() {

        this.b.putParameter("ONE", "uno");
        this.b.putParameter("TWO", "deux");

        final Map<String, Object> map = new HashMap<>();
        map.put("ONE", "uno");
        map.put("TWO", "dos");
        map.put("THREE", "tres");

        this.b.putParameters(map, IBaseDataObject.MergePolicy.KEEP_ALL);

        assertEquals("uno;uno", this.b.getStringParameter("ONE"), "When specifying KEEP_ALL values must all stay");
        assertEquals("deux;dos", this.b.getStringParameter("TWO"), "When specifying KEEP_ALL values must all stay");
        assertEquals("tres", this.b.getStringParameter("THREE"), "When specifying KEEP_ALL new keys must be stored");
    }

    @Test
    void testPutParametersWithMultimapAsMap() {
        final Multimap<String, String> map = ArrayListMultimap.create();
        map.put("ONE", "uno");
        map.put("ONE", "ein");
        map.put("ONE", "neo");
        map.put("TWO", "deux");
        this.b.putParameter("TWO", "dos");
        this.b.putParameters(map.asMap());
        assertEquals(3, this.b.getParameter("ONE").size(), "Multimap parameters should merge");
        assertEquals(2, this.b.getParameter("TWO").size(), "Multimap parameters should merge");
        map.clear();
        assertEquals(3, this.b.getParameter("ONE").size(), "Multimap parameters should be detached from callers map");
        assertEquals(2, this.b.getParameter("TWO").size(), "Multimap parameters should be detached from callers map");
        map.put("THREE", "tres");
        this.b.mergeParameters(map.asMap());
        assertEquals(1, this.b.getParameter("THREE").size(), "Multimap parameters should merge");
        map.put("FOUR", "cuatro");
        this.b.putUniqueParameters(map.asMap());
        assertEquals(1, this.b.getParameter("THREE").size(), "Multimap parameters should remain unique");
        assertEquals(1, this.b.getParameter("FOUR").size(), "Multimap params should add on unique");
    }

    @Test
    void testParameters() {
        this.b.putParameter("ME", "YOU");
        assertEquals("YOU", this.b.getStringParameter("ME"), "Gotten parameter");
        final Map<String, Object> map = new HashMap<>();
        map.put("ONE", "uno");
        map.put("TWO", "dos");
        map.put("THREE", "tres");
        this.b.putParameters(map);
        assertEquals("uno", this.b.getStringParameter("ONE"), "Map put parameter gotten");
        assertEquals("dos", this.b.getStringParameter("TWO"), "Map put parameter gotten");
        assertEquals("tres", this.b.getStringParameter("THREE"), "Map put parameter gotten");
        assertEquals("YOU", this.b.getStringParameter("ME"), "Gotten parameter");

        // Deletes
        this.b.deleteParameter("THREE");
        assertNull(this.b.getParameter("THREE"), "Deleted param is gone");

        // Overwrite
        this.b.putParameter("ME", "THEM");
        assertEquals("THEM", this.b.getStringParameter("ME"), "Gotten parameter");

        // Clear
        this.b.clearParameters();
        assertNull(this.b.getParameter("THREE"), "Deleted param is gone");
        assertNull(this.b.getParameter("ME"), "Deleted param is gone");
        final Map<?, ?> m = this.b.getParameters();
        assertNotNull(m, "Clear paramters leave empty map");
        assertEquals(0, m.size(), "Clear parameters leaves empty map");

    }

    @Test
    void testHasParameter() {
        this.b.setParameter("FOO", "BAR");
        assertTrue(this.b.hasParameter("FOO"), "Has parameter must be true when present");
    }

    @Test
    void testHasParameterMiss() {
        assertFalse(this.b.hasParameter("FOO"), "Has parameter must be false when not present");
    }

    @Test
    void testHasParameterAfterDelete() {
        this.b.putParameter("FOO", "BARZILLAI");
        this.b.deleteParameter("FOO");
        assertFalse(this.b.hasParameter("FOO"), "Has parameter must be false after parameter has been removed");
    }

    @Test
    void testAppendDuplicateParameters() {
        this.b.appendParameter("YO", "GABBA");
        this.b.appendParameter("YO", "GABBA");
        assertEquals("GABBA;GABBA", this.b.getStringParameter("YO"), "Appended duplicate parameters should be preserved");
        assertTrue(this.b.hasParameter("YO"), "HasParameter should be true");
    }

    @Test
    void testAppendUniqueParameters() {
        this.b.appendUniqueParameter("YO", "GABBA");
        this.b.appendUniqueParameter("YO", "GABBA");
        assertEquals("GABBA", this.b.getStringParameter("YO"), "Appended unique  parameters should be collapsed");
        assertTrue(this.b.hasParameter("YO"), "HasParameter should be true");
    }

    @Test
    void testParametersWithMixtureOfSingleValuesAndLists() {
        final Map<String, Object> p = new HashMap<>();
        final List<String> foolist = new ArrayList<>();
        foolist.add("FOO1");
        foolist.add("FOO2");
        foolist.add("FOO3");
        p.put("FOO", foolist);
        this.b.putParameters(p);
        assertEquals(3, this.b.getParameter("FOO").size(), "Returned list size should match what was put in");
        this.b.appendParameter("FOO", "FOO4");
        assertEquals("FOO1;FOO2;FOO3;FOO4",
                this.b.getStringParameter("FOO"),
                "Returned string should be combination of initial list and added value");
    }

    @Test
    void testParametersWithMixtureOfSingleValuesAndSets() {
        final Map<String, Object> p = new HashMap<>();
        final Set<String> fooset = new TreeSet<>();
        fooset.add("FOO1");
        fooset.add("FOO2");
        fooset.add("FOO3");
        p.put("FOO", fooset);
        this.b.putParameters(p);
        assertEquals(3, this.b.getParameter("FOO").size(), "Returned list size should match what was put in");
        this.b.appendParameter("FOO", "FOO4");
        assertEquals("FOO1;FOO2;FOO3;FOO4", this.b.getStringParameter("FOO"), "Returned string should be combination of initial set and added value");
    }

    @Test
    void testCookedParameters() {
        this.b.appendParameter("YO", "GABBA");
        this.b.appendParameter("YO", "GABBA");
        this.b.appendUniqueParameter("WHALE", "BLUBBER");
        this.b.appendUniqueParameter("WHALE", "BLUBBER");
        final Map<String, String> m = this.b.getCookedParameters();
        assertNotNull(m, "Cooked parameters cannot be null");
        assertEquals("GABBA;GABBA", m.get("YO"), "Cooked parameters should contains inserted value");
        assertEquals("BLUBBER", m.get("WHALE"), "Cooked parameters should contains inserted unique value");
    }

    @Test
    void testParameterKeys() {
        this.b.appendParameter("YO", "GABBA");
        this.b.appendParameter("YO", "GABBA");
        this.b.appendUniqueParameter("WHALE", "BLUBBER");
        this.b.appendUniqueParameter("WHALE", "BLUBBER");
        final Set<String> keys = this.b.getParameterKeys();
        assertNotNull(keys, "Parameter keys cannot be null");
        assertTrue(keys.contains("YO"), "Parameter keys should contains inserted key");
        assertTrue(keys.contains("WHALE"), "Parameter keys should contains inserted unique key");
    }

    @Test
    void testAppendParameter() {
        this.b.putParameter("ME", "YOU");
        this.b.appendParameter("ME", "FOO");
        assertEquals("YOU;FOO", this.b.getStringParameter("ME"), "Appended parameter value");
    }

    @Test
    void testAppendParameterIterables() {
        this.b.putParameter("ME", "YOU");
        this.b.appendParameter("ME", Arrays.asList("FOO", "BAR", "BAZ"));
        assertEquals("YOU;FOO;BAR;BAZ", this.b.getStringParameter("ME"), "Appended parameter value");

        final Set<String> s = new TreeSet<>();
        s.add("ZAB");
        s.add("RAB");
        s.add("OOF");
        this.b.appendParameter("ME", s);

        assertEquals("YOU;FOO;BAR;BAZ;OOF;RAB;ZAB", this.b.getStringParameter("ME"), "Appended set paramter value");
    }

    @Test
    void testAppendParameterOntoEmpty() {
        this.b.appendParameter("ME", "FOO");
        assertEquals("FOO", this.b.getStringParameter("ME"), "Appended parameter value");
    }


    @Test
    void testWhereAmI() {
        assertNotNull(this.b.whereAmI(), "WhereamI gets host name");
        assertNotEquals("FAILED", this.b.whereAmI(), "WhereamI gets host name");
    }

    @Test
    void testVisitHistory() {
        assertNull(this.b.getLastPlaceVisited(), "No last place");
        assertNull(this.b.getPenultimatePlaceVisited(), "No penultimate place");

        this.b.appendTransformHistory("UNKNOWN.FOO.ID.http://host:1234/FooPlace$1010");

        assertNull(this.b.getPenultimatePlaceVisited(), "Still no penultimate place");

        this.b.appendTransformHistory("UNKNOWN.BAR.ID.http://host:1234/BarPlace$2020");
        this.b.appendTransformHistory("UNKNOWN.BAZ.ID.http://host:1234/BazPlace$3030");
        this.b.appendTransformHistory("UNKNOWN.BAM.ID.http://host:1234/BamPlace$4040");

        final DirectoryEntry sde = this.b.getLastPlaceVisited();
        assertNotNull(sde, "Last place directory entry");
        assertEquals("UNKNOWN.BAM.ID.http://host:1234/BamPlace$4040", sde.getFullKey(), "Last place key");
        final DirectoryEntry pen = this.b.getPenultimatePlaceVisited();
        assertNotNull(pen, "Penultimate place");
        assertEquals("UNKNOWN.BAZ.ID.http://host:1234/BazPlace$3030", pen.getFullKey(), "Pen place key");

        assertTrue(this.b.hasVisited("*.BAM.*.*"), "Has visited last");
        assertTrue(this.b.hasVisited("*.BAR.*.*"), "Has visited first");
        assertFalse(this.b.hasVisited("*.SHAZAM.*.*"), "No such visit");

        this.b.clearTransformHistory();
        assertFalse(this.b.hasVisited("*.BAM.*.*"), "Has no visited after clear");
    }

    @Test
    void testVisitHistoryCoordinated() {
        assertNull(this.b.getLastPlaceVisited(), "Transform history should be empty");
        assertNull(this.b.getPenultimatePlaceVisited(), "Transform history should be empty");

        this.b.appendTransformHistory("UNKNOWN.FOO.ID.http://host:1234/FooPlace$1010");
        this.b.appendTransformHistory("UNKNOWN.BAR_COORDINATION.ID.http://host:1234/BarPlace$2020");
        this.b.appendTransformHistory("UNKNOWN.BAZ.ID.http://host:1234/BazPlace$3030", true);
        this.b.appendTransformHistory("UNKNOWN.BAM.ID.http://host:1234/BamPlace$4040", true);

        final DirectoryEntry sde = this.b.getLastPlaceVisited();
        assertNotNull(sde, "Last place directory entry should exist");
        assertEquals("UNKNOWN.BAR_COORDINATION.ID.http://host:1234/BarPlace$2020", sde.getFullKey(), "Last place returned the wrong key");

        final DirectoryEntry pen = this.b.getPenultimatePlaceVisited();
        assertNotNull(pen, "Penultimate place directory entry should exist");
        assertEquals("UNKNOWN.FOO.ID.http://host:1234/FooPlace$1010", pen.getFullKey(), "Penultimate place returned the wrong key");

        assertTrue(this.b.hasVisited("*.FOO.*.*"), "Has visited should have matched for pattern");
        assertTrue(this.b.hasVisited("*.BAR_COORDINATION.*.*"), "Has visited should have matched for pattern");
        assertFalse(this.b.hasVisited("*.BAZ.*.*"), "Has visited should not have matched for pattern");
        assertFalse(this.b.hasVisited("*.BAM.*.*"), "Has visited should not have matched for pattern");

        this.b.clearTransformHistory();
        assertFalse(this.b.hasVisited("*.FOO.*.*"), "Has visited should not have matched for pattern");
        assertFalse(this.b.hasVisited("*.BAR_COORDINATION.*.*"), "Has visited should not have matched for pattern");
    }

    @Test
    void testFiletype() {
        this.b.setFileType(Form.UNKNOWN);
        assertEquals(Form.UNKNOWN, this.b.getFileType(), "Filetype saved");

        this.b.setFileTypeIfEmpty("FOO");
        assertEquals("FOO", this.b.getFileType(), "Filetype saved on empty");

        this.b.setFileTypeIfEmpty("BAR");
        assertEquals("FOO", this.b.getFileType(), "Filetype ignored on non-empty");

        this.b.setFileType(null);
        assertNull(this.b.getFileType(), "Null filetype set");
        this.b.setFileTypeIfEmpty("BAZ");
        assertEquals("BAZ", this.b.getFileType(), "Filetype set on null as empty");
    }

    @Test
    void testClone() throws IOException {
        try {
            this.b.setParameter("FOOBAR", "JOEBLOGGS");
            final IBaseDataObject clone = this.b.clone();
            assertEquals(this.b.getFilename(), clone.getFilename(), "Names must match");
            final String savedName = this.b.getFilename();
            this.b.setFilename("foo.bar");
            assertEquals(savedName, clone.getFilename(), "Names must be detached after clone");

            assertEquals(this.b.currentFormSize(), clone.currentFormSize(), "Current form size must match");
            this.b.popCurrentForm();
            assertEquals(this.b.currentFormSize(), clone.currentFormSize() - 1, "Current form stack must be detached after clone");
            final String newData = "some new data";
            final SeekableByteChannelFactory sbcf = InMemoryChannelFactory.create(newData.getBytes());
            this.b.setChannelFactory(sbcf);
            final IBaseDataObject cloneSbc = this.b.clone();
            assertEquals(13, cloneSbc.getChannelFactory().create().read(ByteBuffer.allocate(newData.length())));

            assertEquals(newData, new String(cloneSbc.data()));

        } catch (CloneNotSupportedException ex) {
            fail("Clone must be supported on BaseDataObject", ex);
        }
    }

    @Test
    void testHeaderEncoding() {
        this.b.setHeaderEncoding("foo");
        assertEquals("foo", this.b.getHeaderEncoding(), "Header encoding simple string set/get failed");
    }

    @Test
    void testDefaultPriority() {
        assertEquals(Priority.DEFAULT, this.b.getPriority(), "Default priority failed");
    }

    @Test
    void testUpdatedPriority() {
        this.b.setPriority(1);
        assertEquals(1, this.b.getPriority(), "Updated priority failed");
    }

    @Test
    void testDefaultConstructor_setDateTime() {
        // setup
        final BaseDataObject ibdo = new BaseDataObject();

        // verify
        assertNotNull(ibdo.getCreationTimestamp());
    }

    @Test
    void testDefaultConstructor_getSetDateTime() {
        // setup
        final Date date = new Date(0);

        // test
        this.b.setCreationTimestamp(date);

        // verify
        assertEquals(date, this.b.getCreationTimestamp());
    }

    @Test
    void testNullTimestampSettingThrowsException() {
        assertThrows(IllegalArgumentException.class, () -> this.b.setCreationTimestamp(null));
    }

    @Test
    void testNullDataAndChannel() {
        final BaseDataObject bdo = new BaseDataObject();
        assertNull(bdo.getChannelFactory());
    }

    @Test
    void testSettingChannelFactoryWhenCurrentlyNull() throws IOException {
        final String testData = "This is a test";
        final SeekableByteChannelFactory sbcf = SeekableByteChannelHelper.memory(testData.getBytes());
        final BaseDataObject bdo = new BaseDataObject();
        bdo.setChannelFactory(sbcf);
        assertEquals(sbcf, bdo.getChannelFactory());
    }

    @Test
    void testCanRetrieveChannelFactoryFromByteArray() throws IOException {
        final String testData = "This is a test";
        this.b.setData(testData.getBytes()); // nulls out channelFactory
        final ByteBuffer buff = ByteBuffer.allocate(testData.length());
        final SeekableByteChannelFactory sbcf = this.b.getChannelFactory();
        sbcf.create().read(buff);
        assertArrayEquals(testData.getBytes(), buff.array());
    }

    @Test
    void testBothDataFieldsHaveValue()
            throws IOException, NoSuchFieldException, SecurityException, IllegalArgumentException, IllegalAccessException {
        final BaseDataObject bdo = new BaseDataObject();
        final String testData = "This is a test";
        bdo.setChannelFactory(SeekableByteChannelHelper.memory(testData.getBytes()));
        Field theData = bdo.getClass().getDeclaredField("theData");
        theData.set(bdo, testData.getBytes());

        final String msg = "Should throw an error when trying to access data on a BDO where we have a byte array and a channel";

        assertThrows(IllegalStateException.class, () -> bdo.data(), msg);
        assertThrows(IllegalStateException.class, () -> bdo.getChannelFactory(), msg);
        assertThrows(IllegalStateException.class, () -> bdo.getChannelSize(), msg);
        assertThrows(IllegalStateException.class, () -> bdo.dataLength(), msg);
    }

    @Test
    void testBasicDataMethods() throws IOException {
        final String testData = "This is a test";
        final byte[] testArray = testData.getBytes();
        final int testLength = testArray.length;

        // data() check with byte[]
        byte[] existingData = this.b.data();
        assertEquals("This is a test", new String(existingData));

        // getSeekableByteChannelFactory() check with byte[]
        ByteBuffer buff = ByteBuffer.allocate(testLength);
        this.b.getChannelFactory().create().read(buff);
        assertEquals(testData, new String(buff.array()));

        final SeekableByteChannelFactory sbcf = InMemoryChannelFactory.create(testArray);
        this.b.setChannelFactory(sbcf);

        // data() check with sbcf
        existingData = this.b.data();
        assertEquals("This is a test", new String(existingData));

        // getSeekableByteChannelFactory() check with sbcf
        buff = ByteBuffer.allocate(testLength);
        this.b.getChannelFactory().create().read(buff);
        assertEquals(testData, new String(buff.array()));
    }

    @Test
    void testSeekableByteChannelFactoryWithInvalidData() {
        assertThrows(NullPointerException.class, () -> this.b.setChannelFactory(null));
    }

    @Test
    void testExtractedRecords() {
        final BaseDataObject other = new BaseDataObject();
        assertFalse(this.b.hasExtractedRecords(), "Expected no extracted records");
        assertNull(this.b.getExtractedRecords());

        this.b.setExtractedRecords(new ArrayList<>());
        assertFalse(this.b.hasExtractedRecords(), "Expected no extracted records");
        assertNotNull(this.b.getExtractedRecords(), "Expected non-null extracted records");
        assertEquals(0, this.b.getExtractedRecords().size(), "Expected empty extracted records");

        this.b.setExtractedRecords(Collections.<IBaseDataObject>singletonList(other));
        assertTrue(this.b.hasExtractedRecords(), "Expected extracted records");
        assertEquals(1, this.b.getExtractedRecords().size(), "Expected a single extracted record");
        assertEquals(1, this.b.getExtractedRecordCount(), "Expected a single extracted record");

        assertThrows(IllegalArgumentException.class, () -> this.b.setExtractedRecords(null));

        assertThrows(IllegalArgumentException.class, () -> this.b.addExtractedRecord(null));

        this.b.addExtractedRecord(other);
        assertTrue(this.b.hasExtractedRecords(), "Expected extracted records");
        assertEquals(2, this.b.getExtractedRecords().size(), "Expected a two extracted record");
        assertEquals(2, this.b.getExtractedRecordCount(), "Expected a two extracted record");

        this.b.addExtractedRecord(other);
        assertTrue(this.b.hasExtractedRecords(), "Expected extracted records");
        assertEquals(3, this.b.getExtractedRecords().size(), "Expected three extracted record");
        assertEquals(3, this.b.getExtractedRecordCount(), "Expected three extracted record");

        this.b.clearExtractedRecords();
        assertFalse(this.b.hasExtractedRecords(), "Expected no extracted records");
        assertNull(this.b.getExtractedRecords());

        final List<IBaseDataObject> list = new ArrayList<>();
        list.add(new BaseDataObject());
        list.add(null);

        assertThrows(IllegalArgumentException.class, () -> this.b.setExtractedRecords(list));

        assertThrows(IllegalArgumentException.class, () -> this.b.addExtractedRecords(list));

        list.remove(1);

        assertThrows(IllegalArgumentException.class, () -> this.b.addExtractedRecords(null));

        this.b.addExtractedRecords(list);
        assertEquals(1, this.b.getExtractedRecordCount(), "Expect one extracted record");

        this.b.addExtractedRecords(list);
        assertEquals(2, this.b.getExtractedRecordCount(), "Expect two extracted record");

        final List<ExtendedDataObject> elist = new ArrayList<>();
        elist.add(new ExtendedDataObject());
        elist.add(new ExtendedDataObject());

        this.b.addExtractedRecords(elist);
        assertEquals(4, this.b.getExtractedRecordCount(), "Expected extended records to be added");

    }

    @Test
    void testSetCurrentFormWithBoolean() {
        IBaseDataObject testIbdo = DataObjectFactory.getInstance(null, "dummy", "FORM-1");
        testIbdo.enqueueCurrentForm("FORM-2");
        testIbdo.enqueueCurrentForm("FORM-3");

        assertEquals(3, testIbdo.currentFormSize(), "Form stack should have 3 forms before test");
        testIbdo.setCurrentForm("FINAL-FORM", true);
        assertEquals(1, testIbdo.currentFormSize(), "Form stack should have been cleared except for final set form");
        assertEquals("FINAL-FORM", testIbdo.currentForm(), "Form should be set to FINAL-FORM");

        testIbdo.enqueueCurrentForm("FINAL-FORM-2");
        testIbdo.setCurrentForm("FINAL-FORM-3", false);
        assertEquals(2, testIbdo.currentFormSize(), "Form stack should be 2, since we didnt clear the entire stack");
        assertEquals("FINAL-FORM-3", testIbdo.currentFormAt(0), "Top of form stack should be form 3");
        assertEquals("FINAL-FORM-2", testIbdo.currentFormAt(1), "2nd form in stack should be form 2");
    }

    @Test
    void testExtractedRecordClone() {

        final List<IBaseDataObject> list = new ArrayList<>();
        list.add(new BaseDataObject());
        this.b.addExtractedRecords(list);

        try {
            assertEquals(this.b.getExtractedRecordCount(), this.b.clone()
                    .getExtractedRecordCount(), "Cloned IBDO should have same sized extracted record list");
        } catch (CloneNotSupportedException ex) {
            fail("Clone method should have been called", ex);
        }
    }

    static final byte[] DATA_MODIFICATION_BYTES = "These are the test bytes!".getBytes(StandardCharsets.US_ASCII);
    static final Level LEVELS_ONE_WARN = Level.WARN;
<<<<<<< HEAD
    @Nullable
=======
>>>>>>> 05f98f63
    static final Throwable NO_THROWABLES = null;
    List<LogbackTester.SimplifiedLogEvent> events = new ArrayList<>();
    LogbackTester.SimplifiedLogEvent event1 =
            new LogbackTester.SimplifiedLogEvent(LEVELS_ONE_WARN, UNSAFE_MODIFICATION_DETECTED, NO_THROWABLES);

    @Test
    void testChannelFactoryInArrayOutNoSet() throws IOException {
        try (LogbackTester logbackTester = new LogbackTester(SafeUsageChecker.class.getName())) {
            final IBaseDataObject ibdo = new BaseDataObject();

            ibdo.setChannelFactory(InMemoryChannelFactory.create(DATA_MODIFICATION_BYTES));

            final byte[] data = ibdo.data();

            Arrays.fill(data, (byte) 0);

            ibdo.checkForUnsafeDataChanges();

            assertArrayEquals(DATA_MODIFICATION_BYTES, ibdo.data());
            events.add(event1);
            logbackTester.checkLogList(events);
        }
    }

    @Test
    void shouldDetectUnsafeChangesIfArrayChangesNotFollowedByOneSet() throws IOException {
        try (LogbackTester logbackTester = new LogbackTester(SafeUsageChecker.class.getName())) {
            final IBaseDataObject ibdo = new BaseDataObject();

            ibdo.setChannelFactory(InMemoryChannelFactory.create(DATA_MODIFICATION_BYTES));

            byte[] data = ibdo.data();

            Arrays.fill(data, (byte) 0);

            ibdo.checkForUnsafeDataChanges();

            assertArrayEquals(DATA_MODIFICATION_BYTES, ibdo.data());
            events.add(event1);
            logbackTester.checkLogList(events);
        }
    }

    @Test
    void shouldDetectUnsafeChangesIfArrayChangesNotFollowedByBothSet() throws IOException {
        try (LogbackTester logbackTester = new LogbackTester(SafeUsageChecker.class.getName())) {
            final IBaseDataObject ibdo = new BaseDataObject();

            ibdo.setChannelFactory(InMemoryChannelFactory.create(DATA_MODIFICATION_BYTES));

            final byte[] data0 = ibdo.data();
            final byte[] data1 = ibdo.data();

            Arrays.fill(data0, (byte) 0);
            Arrays.fill(data1, (byte) 0);

            ibdo.checkForUnsafeDataChanges();

            assertArrayEquals(DATA_MODIFICATION_BYTES, ibdo.data());
            events.add(event1);
            logbackTester.checkLogList(events);
        }
    }

    @Test
    void shouldDetectNoUnsafeChangesImmediatelyAfterSetChannelFactory() throws IOException {
        try (LogbackTester logbackTester = new LogbackTester(SafeUsageChecker.class.getName())) {
            final IBaseDataObject ibdo = new BaseDataObject();

            ibdo.setChannelFactory(InMemoryChannelFactory.create(DATA_MODIFICATION_BYTES));

            final byte[] data = ibdo.data();

            Arrays.fill(data, (byte) 0);
            ibdo.setChannelFactory(InMemoryChannelFactory.create(data));

            ibdo.checkForUnsafeDataChanges();

            assertArrayEquals(new byte[DATA_MODIFICATION_BYTES.length], ibdo.data());
            logbackTester.checkLogList(Collections.emptyList());
        }
    }

    @Test
    void shouldDetectNoUnsafeChangesImmediatelyAfterSetData() throws IOException {
        try (LogbackTester logbackTester = new LogbackTester(SafeUsageChecker.class.getName())) {
            final IBaseDataObject ibdo = new BaseDataObject();

            ibdo.setChannelFactory(InMemoryChannelFactory.create(DATA_MODIFICATION_BYTES));

            final byte[] data = ibdo.data();

            Arrays.fill(data, (byte) 0);
            ibdo.setData(data);

            ibdo.checkForUnsafeDataChanges();

            assertArrayEquals(new byte[DATA_MODIFICATION_BYTES.length], ibdo.data());
            logbackTester.checkLogList(Collections.emptyList());
        }
    }

    @Test
    void testArrayInArrayOutNoSet() throws IOException {
        try (LogbackTester logbackTester = new LogbackTester(SafeUsageChecker.class.getName())) {
            final IBaseDataObject ibdo = new BaseDataObject();

            ibdo.setData(DATA_MODIFICATION_BYTES);

            final byte[] data = ibdo.data();

            Arrays.fill(data, (byte) 0);

            ibdo.checkForUnsafeDataChanges();

            assertArrayEquals(DATA_MODIFICATION_BYTES, ibdo.data());
            events.add(event1);
            logbackTester.checkLogList(events);
        }
    }

    @Test
    void testNewInputStream() throws IOException {
        final IBaseDataObject ibdo = new BaseDataObject();

        assertNull(ibdo.newInputStream());

        final byte[] bytes1 = new byte[] {0, 1, 2, 3};

        ibdo.setData(bytes1);

        try (final InputStream bytesInputStream = ibdo.newInputStream();
                final ByteArrayOutputStream byteArrayOutputStream = new ByteArrayOutputStream();) {
            IOUtils.copy(bytesInputStream, byteArrayOutputStream);

            assertArrayEquals(bytes1, byteArrayOutputStream.toByteArray());
        }

        final byte[] bytes2 = new byte[] {4, 5, 6, 7};
        final SeekableByteChannelFactory sbcf = SeekableByteChannelHelper.memory(bytes2);

        ibdo.setChannelFactory(sbcf);

        try (final InputStream sbcfInputStream = ibdo.newInputStream();
                final ByteArrayOutputStream byteArrayOutputStream = new ByteArrayOutputStream()) {
            IOUtils.copy(sbcfInputStream, byteArrayOutputStream);

            assertArrayEquals(bytes2, byteArrayOutputStream.toByteArray());
        }
    }
}<|MERGE_RESOLUTION|>--- conflicted
+++ resolved
@@ -1307,10 +1307,8 @@
 
     static final byte[] DATA_MODIFICATION_BYTES = "These are the test bytes!".getBytes(StandardCharsets.US_ASCII);
     static final Level LEVELS_ONE_WARN = Level.WARN;
-<<<<<<< HEAD
+
     @Nullable
-=======
->>>>>>> 05f98f63
     static final Throwable NO_THROWABLES = null;
     List<LogbackTester.SimplifiedLogEvent> events = new ArrayList<>();
     LogbackTester.SimplifiedLogEvent event1 =
