package emissary.config;

import emissary.core.EmissaryException;
import emissary.test.core.junit5.UnitTest;
import emissary.util.shell.Executrix;

import ch.qos.logback.classic.Logger;
import ch.qos.logback.classic.spi.ILoggingEvent;
import ch.qos.logback.core.read.ListAppender;
import org.apache.commons.io.FileUtils;
import org.junit.jupiter.api.AfterEach;
import org.junit.jupiter.api.BeforeEach;
import org.junit.jupiter.api.Test;
import org.junit.jupiter.api.io.TempDir;
import org.slf4j.LoggerFactory;

import java.io.IOException;
import java.io.OutputStream;
import java.nio.file.Files;
import java.nio.file.Path;
import java.nio.file.Paths;
import java.util.ArrayList;
import java.util.Arrays;
import java.util.List;
import java.util.Properties;
import javax.annotation.Nullable;

import static emissary.config.ConfigUtil.CONFIG_DIR_PROPERTY;
import static org.junit.jupiter.api.Assertions.assertEquals;
import static org.junit.jupiter.api.Assertions.assertNotNull;
import static org.junit.jupiter.api.Assertions.assertNull;
import static org.junit.jupiter.api.Assertions.assertThrows;
import static org.junit.jupiter.api.Assertions.assertTrue;
import static org.junit.jupiter.api.Assertions.fail;

class ConfigUtilTest extends UnitTest {

    private static List<Path> testFilesAndDirectories;

    private ListAppender<ILoggingEvent> appender = new ListAppender<>();
    private final Logger configLogger = (Logger) LoggerFactory.getLogger(ConfigUtil.class);

    private static String configDir;
    @Nullable
    private Path CDIR;

    @Override
    @BeforeEach
    public void setUp() throws Exception {
        configDir = System.getProperty(ConfigUtil.CONFIG_DIR_PROPERTY, ".");
        testFilesAndDirectories = new ArrayList<>();
        CDIR = Paths.get(configDir);

        appender = new ListAppender<>();
        appender.start();
        configLogger.addAppender(appender);
    }

    @AfterEach
    public void cleanupFlavorSettings() throws Exception {
        super.tearDown();
        configLogger.detachAppender(appender);
        for (Path f : testFilesAndDirectories) {
            if (Files.exists(f)) {
                if (Files.isDirectory(f)) {
                    FileUtils.deleteDirectory(f.toFile());
                } else {
                    Files.delete(f);
                }
            }
        }
        CDIR = null;
        System.clearProperty(ConfigUtil.CONFIG_FLAVOR_PROPERTY);
        ConfigUtil.initialize();
    }


    @Test
    void testPathGeneration() {
        String fakeBase = "/path/to/";

        assertEquals(fakeBase + "bar.cfg", ConfigUtil.getConfigFile(fakeBase + "bar.cfg"), "Path not needed");

        assertEquals(configDir + "/bar.cfg", ConfigUtil.getConfigFile("bar.cfg"), "Path local should add to file");

        assertEquals(fakeBase + "bar.cfg", ConfigUtil.getConfigFile("/foo", fakeBase + "bar.cfg"), "Path not needed");

        assertEquals(fakeBase + "bar.cfg", ConfigUtil.getConfigFile(fakeBase, "bar.cfg"), "Path local should add to file");

        // Now without trailing slash
        fakeBase = "/path/to";

        assertEquals(fakeBase + "/bar.cfg", ConfigUtil.getConfigFile("/foo", fakeBase + "/bar.cfg"), "Path not needed");

        assertEquals(fakeBase + "/bar.cfg", ConfigUtil.getConfigFile(fakeBase, "bar.cfg"), "Path local should add to file");
    }

    private static final class Dummy {
        @SuppressWarnings("unused")
        public static int getStuff() {
            return 1;
        }
    }

    @Test
    void testOldStyleNestedClassConfig() {
        assertThrows(IOException.class, () -> ConfigUtil.getConfigInfo(Dummy.class));
    }

    @Test
    void testBadPreferences() {
        final List<String> prefs = new ArrayList<>();
        prefs.add("foo");
        prefs.add("bar");
        prefs.add("quuz");
        assertThrows(IOException.class, () -> ConfigUtil.getConfigInfo(prefs));
    }

    @Test
    void testEmptyFlavorNaming() throws EmissaryException {
        System.clearProperty(ConfigUtil.CONFIG_FLAVOR_PROPERTY);
        ConfigUtil.initialize();
        final String[] r = ConfigUtil.addFlavors("emissary.blubber.Whale.cfg");
        assertEquals(0, r.length, "Flavor cannot be added not " + Arrays.asList(r));
    }

    @Test
    void testSingleFlavorNaming() throws EmissaryException {
        System.setProperty(ConfigUtil.CONFIG_FLAVOR_PROPERTY, "TESTFLAVOR");
        ConfigUtil.initialize();

        assertEquals("emissary.blubber.Whale-TESTFLAVOR.cfg",
                ConfigUtil.addFlavors("emissary.blubber.Whale.cfg")[0],
                "Flavor should be added to resource name");
        System.clearProperty(ConfigUtil.CONFIG_FLAVOR_PROPERTY);
        ConfigUtil.initialize();
    }

    @Test
    void testDoubleFlavorNaming() throws EmissaryException {
        System.setProperty(ConfigUtil.CONFIG_FLAVOR_PROPERTY, "CHOCOLATE,PEANUTBUTTER");
        ConfigUtil.initialize();

        final String[] fnames = ConfigUtil.addFlavors("emissary.blubber.Whale.cfg");
        assertEquals(2, fnames.length, "All flavors must be added");
        assertEquals("emissary.blubber.Whale-CHOCOLATE.cfg", fnames[0], "First flavor should be added to resource name");
        assertEquals("emissary.blubber.Whale-PEANUTBUTTER.cfg", fnames[1], "Second flavor should be added to resource name");

        System.clearProperty(ConfigUtil.CONFIG_FLAVOR_PROPERTY);
        ConfigUtil.initialize();
    }


    @Test
    void testFlavorMerge() throws IOException, EmissaryException {
        // Set up a flavor for the test
        System.setProperty(ConfigUtil.CONFIG_FLAVOR_PROPERTY, "TESTFLAVOR");
        ConfigUtil.initialize();

        final Path baseFile = Paths.get(configDir, "emissary.blubber.Whale.cfg");
        try (OutputStream ros = Files.newOutputStream(baseFile)) {
            ros.write("FOO = \"BAR\"\n".getBytes());
        }

        final Path flavFile = Paths.get(configDir, "emissary.blubber.Whale-TESTFLAVOR.cfg");
        try (OutputStream ros = Files.newOutputStream(flavFile)) {
            ros.write("FOO = \"BAR2\"\n".getBytes());
        }

        final Configurator c = ConfigUtil.getConfigInfo("emissary.blubber.Whale.cfg");
        assertNotNull(c, "Configuration should have been found");
        assertEquals(2, c.findEntries("FOO").size(), "Optional config value FOO should have been merged");
        assertEquals("BAR2", c.findStringEntry("FOO"), "Merged entry should be first");


        // Restore default flavor
        System.clearProperty(ConfigUtil.CONFIG_FLAVOR_PROPERTY);
        ConfigUtil.initialize();

        // Clean up tmp files
        Files.deleteIfExists(baseFile);
        Files.deleteIfExists(flavFile);
    }

    @Test
    void testFlavorMergeWithVariableExpansion() throws IOException, EmissaryException {
        // Set up a flavor for the test
        System.setProperty(ConfigUtil.CONFIG_FLAVOR_PROPERTY, "TESTFLAVOR");
        ConfigUtil.initialize();

        final Path baseFile = Paths.get(configDir, "emissary.blubber.Shark.cfg");
        try (OutputStream ros = Files.newOutputStream(baseFile)) {
            ros.write("FOO = \"BAR\"\n".getBytes());
        }

        final Path flavFile = Paths.get(configDir, "emissary.blubber.Shark-TESTFLAVOR.cfg");
        try (OutputStream ros = Files.newOutputStream(flavFile)) {
            ros.write("QUUZ = \"@{FOO}\"\n".getBytes());
        }

        final Configurator c = ConfigUtil.getConfigInfo("emissary.blubber.Shark.cfg");
        assertNotNull(c, "Configuration should have been found");
        assertEquals(1, c.findEntries("FOO").size(), "Optional config value FOO should have been merged");
        assertEquals(1, c.findEntries("QUUZ").size(), "Optional config value QUUZ should have been merged");
        assertEquals("BAR", c.findStringEntry("QUUZ"), "Merged entry should be expanded");


        // Restore default flavor
        System.clearProperty(ConfigUtil.CONFIG_FLAVOR_PROPERTY);
        ConfigUtil.initialize();

        // Clean up tmp files
        Files.deleteIfExists(baseFile);
        Files.deleteIfExists(flavFile);
    }

    @Test
    void testPropertyInfo() {
        try {
            // A bogus prop object
            Properties p = ConfigUtil.getPropertyInfo("foo.properties");
            assertNotNull(p, "Empty properties returned");
            assertEquals(0, p.size(), "Empty properties returned");

            // A real prop object
            p = ConfigUtil.getPropertyInfo("emissary.config.fake.properties");
            assertNotNull(p, "Properties returned");
            assertTrue(p.size() > 0, "Non-empty properties returned");
        } catch (IOException iox) {
            fail("Should not throw on property info get", iox);
        }
    }

    @Test
    void testMissingConfigInfo() {
        assertThrows(IOException.class, () -> ConfigUtil.getConfigInfo("emissary.i.am.gone.Missing-forever.cfg"));
    }

    @Test
    void testMultipleConfigDirs() throws IOException, EmissaryException {
        // setup
        final Path configDir1 = createTmpSubDir("config1");
        final String cfgName1 = "emissary.chunky.Monkey.cfg";
        createFileAndPopulate(configDir1, cfgName1, "FOO = \"BAR\"\n");
        final Path configDir2 = createTmpSubDir("config2");
        final String cfgName2 = "emissary.chunky.Panda.cfg";
        createFileAndPopulate(configDir2, cfgName2, "BUZZ = \"BAH\"\n");
        final String origConfigDirProp = System.getProperty(CONFIG_DIR_PROPERTY);
        System.setProperty(CONFIG_DIR_PROPERTY, configDir1 + "," + configDir2);

        // run
        ConfigUtil.initialize();

        // assert
        final Configurator c1 = ConfigUtil.getConfigInfo(cfgName1);
        assertNotNull(c1, "Configuration should have been found");
        assertEquals("BAR", c1.findStringEntry("FOO"), "Entry FOO is there");
        final Configurator c2 = ConfigUtil.getConfigInfo(cfgName2);
        assertNotNull(c2, "Configuration should have been found");
        assertEquals("BAH", c2.findStringEntry("BUZZ"), "Entry BUZZ is there");

        // clean up
        System.setProperty(CONFIG_DIR_PROPERTY, origConfigDirProp);
        ConfigUtil.initialize();
    }

    @Test
    void testMissingMultipleConfigDirs() throws IOException, EmissaryException {
        // setup
        final Path configDir1 = createTmpSubDir("config1A");
        final String cfgName1 = "emissary.grapes.Monkey.cfg";
        createFileAndPopulate(configDir1, cfgName1, "BOO = \"HOO\"\n");
        final Path cfgName2 = Paths.get(CDIR.toString(), "configgone", "emissary.grapes.Panda.cfg");
        final String origConfigDirProp = System.getProperty(CONFIG_DIR_PROPERTY);
        System.setProperty(CONFIG_DIR_PROPERTY, configDir1 + "," + cfgName2.getParent());

        // run
        ConfigUtil.initialize();

        // assert
        assertEquals("HOO", ConfigUtil.getConfigInfo(cfgName1).findStringEntry("BOO"), "Entry BOO is wrong");
        assertThrows(IOException.class, () -> ConfigUtil.getConfigInfo(cfgName2.getFileName().toString()));

        // clean up
        System.setProperty(CONFIG_DIR_PROPERTY, origConfigDirProp);
        ConfigUtil.initialize();
    }

    @Test
    void testGetConfigDirWithMultipleConfigDirs() throws IOException, EmissaryException {
        // setup
        final String cfgName = "emissary.phish.Food.cfg";
        final Path configDir1 = createTmpSubDir("config1B");
        createFileAndPopulate(configDir1, cfgName, "BLACK = \"WHITE\"\n");
        final Path configDir2 = createTmpSubDir("config2B");
        createFileAndPopulate(configDir2, cfgName, "BLACK = \"RED\"\nGREEN = \"YELLOW\"\n");
        final String origConfigDirProp = System.getProperty(CONFIG_DIR_PROPERTY);
        System.setProperty(CONFIG_DIR_PROPERTY, configDir1 + "," + configDir2);

        // run
        ConfigUtil.initialize();

        // assert
        final Configurator c = ConfigUtil.getConfigInfo(cfgName);
        assertNotNull(c, "Configuration should have been found");
        assertEquals("WHITE", c.findStringEntry("BLACK"), "Entry BLACK should be from config1B");
        assertNull(c.findStringEntry("GREEN"), "File from config2B should not have been merged");

        // clean up
        System.setProperty(CONFIG_DIR_PROPERTY, origConfigDirProp);
        ConfigUtil.initialize();
    }

    @Test
    void testMutlipleConfigDirsWithFlavors() throws IOException, EmissaryException {
        // Set up a flavor for the test
        System.setProperty(ConfigUtil.CONFIG_FLAVOR_PROPERTY, "TESTFLAVOR");

        final Path configDir1 = createTmpSubDir("config1S");
        createFileAndPopulate(configDir1, "emissary.blubber.Shark.cfg", "FOO = \"BAR\"\n");
        final Path configDir2 = createTmpSubDir("config2B");
        createFileAndPopulate(configDir2, "emissary.blubber.Shark-TESTFLAVOR.cfg", "QUUZ = \"@{FOO}\"\nGREEN = \"YELLOW\"\n");
        final String origConfigDirProp = System.getProperty(CONFIG_DIR_PROPERTY);
        System.setProperty(CONFIG_DIR_PROPERTY, configDir1 + "," + configDir2);

        // run
        ConfigUtil.initialize();

        // assert
        final Configurator c = ConfigUtil.getConfigInfo("emissary.blubber.Shark.cfg");
        assertNotNull(c, "Configuration should have been found");
        assertEquals(1, c.findEntries("FOO").size(), "Optional config value FOO should have been merged");
        assertEquals(1, c.findEntries("QUUZ").size(), "Optional config value QUUZ should have been merged");
        assertEquals("BAR", c.findStringEntry("QUUZ"), "Merged entry should be expanded");

        // Restore default flavor
        System.clearProperty(ConfigUtil.CONFIG_FLAVOR_PROPERTY);
        System.setProperty(CONFIG_DIR_PROPERTY, origConfigDirProp);
        ConfigUtil.initialize();
    }

    @Test
    void testGetConfigDirWithMultiple() throws EmissaryException, IOException {
        final Path configDir1 = createTmpSubDir("config1D");
        final Path configDir2 = createTmpSubDir("config2D");
        final Path configDir3 = createTmpSubDir("config3D");
        final String origConfigDirProp = System.getProperty(CONFIG_DIR_PROPERTY);
        System.setProperty(CONFIG_DIR_PROPERTY, configDir1 + "," + configDir2 + "," + configDir3);

        // run
        ConfigUtil.initialize();

        // assert
        assertEquals(3, ConfigUtil.getConfigDirs().size(), "Should be 3 config dirs");

        // clean up
        System.setProperty(CONFIG_DIR_PROPERTY, origConfigDirProp);
        ConfigUtil.initialize();
    }

    @Test
    void testInitializeWithMultipleConfigDirs() throws EmissaryException, IOException {
        final Path configDir1 = createTmpSubDir("config1D");
        final Path configDir2 = createTmpSubDir("config2D");
        final String origConfigDirProp = System.getProperty(CONFIG_DIR_PROPERTY);
        System.setProperty(CONFIG_DIR_PROPERTY, configDir1 + "," + configDir2);

        // run
        ConfigUtil.initialize();

        // assert
        assertEquals(2, ConfigUtil.getConfigDirs().size(), "Should be 2 config dirs");
        ConfigUtil.initialize();
        assertEquals(2, ConfigUtil.getConfigDirs().size(), "Should still be 2 config dirs");

        // clean up
        System.setProperty(CONFIG_DIR_PROPERTY, origConfigDirProp);
        ConfigUtil.initialize();

    }

    @Test
    void testClassNameInventoryOneFile() throws IOException, EmissaryException {
        // read in current file
        // figure out number of entries

        ConfigUtil.initialize();

        final Configurator c = ConfigUtil.getClassNameInventory();
        assertNotNull(c, "Configurator should not be null");
    }

    @Test
    void testClassNameInventoryMultipleFiles() throws IOException, EmissaryException {
        final String contents1 = "DevNullPlace         = \"emissary.place.sample.DevNullPlace\"\n";
        createFileAndPopulate(CDIR, "emissary.admin.ClassNameInventory-core.cfg", contents1);

        final String one = "Dev2NullPlace         = \"emissary.place.donotpickme.DevNullPlace\"\n";
        final String two = "DirectoryPlace       = \"emissary.directory.DirectoryPlace\"";
        createFileAndPopulate(CDIR, "emissary.admin.ClassNameInventory-modeone.cfg", one + two);

        final String three = "Dev3NullPlace         = \"emissary.place.iamtheone.DevNullPlace\"\n";
        createFileAndPopulate(CDIR, "emissary.admin.ClassNameInventory-modetwo.cfg", three);

        ConfigUtil.initialize();

        final Configurator c = ConfigUtil.getClassNameInventory();
        assertNotNull(c, "Configurator should not be null");
        assertEquals(4, c.entryKeys().size(), "Should have 4 entries");
        assertEquals("emissary.place.sample.DevNullPlace", c.findStringEntry("DevNullPlace"), "Should have set DevNullPlace");
        assertEquals("emissary.directory.DirectoryPlace", c.findStringEntry("DirectoryPlace"), "Should have set DirectoryPlace");
        assertEquals("emissary.place.iamtheone.DevNullPlace", c.findStringEntry("Dev3NullPlace"), "Should have set Dev3NullPlace");
    }

    @Test
    void testNoClassNameInventoryFilesExist() throws EmissaryException, IOException {

        final Path noCfgsFolder = createTmpSubDir("folder_with_no_cfg_files");

        System.setProperty(CONFIG_DIR_PROPERTY, String.valueOf(noCfgsFolder.toAbsolutePath()));
        ConfigUtil.initialize();

<<<<<<< HEAD
        EmissaryException thrown = assertThrows(EmissaryException.class, ConfigUtil::getMasterClassNames);
=======
        EmissaryException thrown = assertThrows(EmissaryException.class, () -> {
            final Configurator c = ConfigUtil.getClassNameInventory();
        });
>>>>>>> 19e2a11e

        assertTrue(thrown.getMessage().contains("No places to start."));
    }

    @Test
    void testOldClassNameInventoryFileExistsButIsIgnored() throws EmissaryException, IOException {

        // create a config file using old/deprecated file name convention ClassNameInventory.cfg
        final Path oldCfgsFolder = createTmpSubDir("folder_with_old_cfg_file_name");

        final String contents = "DevNullPlace         = \"emissary.place.sample.DevNullPlace\"\n";
        createFileAndPopulate(oldCfgsFolder, "ClassNameInventory.cfg", contents);

        System.setProperty(CONFIG_DIR_PROPERTY, String.valueOf(oldCfgsFolder.toAbsolutePath()));
        ConfigUtil.initialize();

<<<<<<< HEAD
        EmissaryException thrown = assertThrows(EmissaryException.class, ConfigUtil::getMasterClassNames);
=======
        EmissaryException thrown = assertThrows(EmissaryException.class, () -> {
            final Configurator c = ConfigUtil.getClassNameInventory();
        });
>>>>>>> 19e2a11e

        assertTrue(thrown.getMessage().contains("No places to start."));
    }

    @Test
    void testOneClassNameInventoryMultipleDirs() throws IOException, EmissaryException {
        // setup
        final Path cfgDir1 = createTmpSubDir("cfg1AB");
        final Path cfgDir2 = createTmpSubDir("cfg2AB");
        final String one = "DevNullPlace         = \"emissary.place.donotpickme.DevNullPlace\"\n";
        createFileAndPopulate(cfgDir1, "emissary.admin.ClassNameInventory-cfgDir1.cfg", one);
        final String two = "BlahBlahPlace         = \"emissary.place.donotpickme.DevNullPlace\"\n";
        createFileAndPopulate(cfgDir2, "emissary.admin.ClassNameInventory-cfgDir2.cfg", two);
        final String origConfigDirProp = System.getProperty(CONFIG_DIR_PROPERTY);
        System.setProperty(CONFIG_DIR_PROPERTY, cfgDir1.toAbsolutePath() + "," + cfgDir2.toAbsolutePath());

        // run
        ConfigUtil.initialize();
        final Configurator c = ConfigUtil.getClassNameInventory();

        // assert
        assertNotNull(c, "Should have a configurator");
        assertEquals(2, c.entryKeys().size(), "Should be 2 keys");
        assertEquals("emissary.place.donotpickme.DevNullPlace", c.findStringEntry("DevNullPlace"), "DevNulPlace was not parsed");
        assertEquals("emissary.place.donotpickme.DevNullPlace", c.findStringEntry("BlahBlahPlace"), "BlahBlahPlace was not parsed");

        // clean up
        System.setProperty(CONFIG_DIR_PROPERTY, origConfigDirProp);
        ConfigUtil.initialize();
    }

    @Test
    void testSameClassNameInventoryMultipleDirs() throws IOException, EmissaryException {
        // setup
        final Path cfgDir1 = createTmpSubDir("cfg1ABC");
        final Path cfgDir2 = createTmpSubDir("cfg2ABC");
        final String one = "DevNullPlace         = \"emissary.place.first.DevNullPlace\"\n";
        createFileAndPopulate(cfgDir1, "emissary.admin.ClassNameInventory-sames.cfg", one);
        final String two = "Dev2NullPlace         = \"emissary.place.second.DevNullPlace\"\n";
        createFileAndPopulate(cfgDir2, "emissary.admin.ClassNameInventory-sames.cfg", two);
        final String origConfigDirProp = System.getProperty(CONFIG_DIR_PROPERTY);
        System.setProperty(CONFIG_DIR_PROPERTY, cfgDir1.toAbsolutePath() + "," + cfgDir2.toAbsolutePath());
        ConfigUtil.initialize();

        // run
        final Configurator c = ConfigUtil.getClassNameInventory();

        // assert
        assertNotNull(c, "Should have a configurator");
        assertEquals(2, c.entryKeys().size(), "Should be 2 key");
        assertEquals("emissary.place.first.DevNullPlace", c.findStringEntry("DevNullPlace"), "DevNullPlace was not parsed");
        assertEquals("emissary.place.second.DevNullPlace", c.findStringEntry("Dev2NullPlace"), "Dev2NullPlace was not parsed");

        // clean up
        System.setProperty(CONFIG_DIR_PROPERTY, origConfigDirProp);
        ConfigUtil.initialize();
    }


    @Test
    void testMultipleClassNameInventoryMultipleDirs() throws IOException, EmissaryException {
        // setup
        final Path cfgDir1 = createTmpSubDir("cfg1ABCD");
        final Path cfgDir2 = createTmpSubDir("cfg2ABCD");
        final Path cfgDir3 = createTmpSubDir("cfg3ABCD");
        final String one = "DevNullPlace         = \"emissary.place.first.DevNullPlace\"\n";
        createFileAndPopulate(cfgDir1, "emissary.admin.ClassNameInventory-sames.cfg", one);
        final String two = "BlahBlahPlace         = \"emissary.place.second.DevNullPlace\"\n";
        final String three = "Dev2NullPlace         = \"emissary.place.second.DevNullPlace2\"\n";
        createFileAndPopulate(cfgDir2, "emissary.admin.ClassNameInventory-sames.cfg", two + three);
        final String four = "BleeBleeNullPlace         = \"emissary.place.second.BleeNullPlace\"\n";
        createFileAndPopulate(cfgDir2, "emissary.admin.ClassNameInventory-sames-two.cfg", four);
        final String five = "BleeCheesePlace         = \"emissary.place.second.BleeCheesePlace\"\n";
        createFileAndPopulate(cfgDir3, "emissary.admin.ClassNameInventory-three.cfg", five);

        final String origConfigDirProp = System.getProperty(CONFIG_DIR_PROPERTY);
        System.setProperty(CONFIG_DIR_PROPERTY, cfgDir1.toAbsolutePath() + "," + cfgDir2.toAbsolutePath() + "," + cfgDir3.toAbsolutePath());
        ConfigUtil.initialize();

        // run
        final Configurator c = ConfigUtil.getClassNameInventory();

        // assert
        assertNotNull(c, "Should have a configurator");
        assertEquals(5, c.entryKeys().size(), "Should be 5 key");
        // replaces with the last one
        assertEquals("emissary.place.first.DevNullPlace", c.findStringEntry("DevNullPlace"), "DevNullPlace was not parsed");
        assertEquals("emissary.place.second.BleeNullPlace", c.findStringEntry("BleeBleeNullPlace"), "BleeBleeNullPlace was not parsed");
        assertEquals("emissary.place.second.BleeCheesePlace", c.findStringEntry("BleeCheesePlace"), "BleeCheesePlace was not parsed");

        // clean up
        System.setProperty(CONFIG_DIR_PROPERTY, origConfigDirProp);
        ConfigUtil.initialize();
    }

    @Test
    void testClassNameInventoryWarnsOnFlavor() throws IOException, EmissaryException {
        final String contents2 = "DevNullPlace         = \"emissary.place.second.DevNullPlace\"\n";
        createFileAndPopulate(CDIR, "emissary.admin.ClassNameInventory-NORM.cfg", contents2);
        System.setProperty(ConfigUtil.CONFIG_FLAVOR_PROPERTY, "NORM");

<<<<<<< HEAD
        ConfigUtil.initialize();
        ConfigUtil.getMasterClassNames();
=======
        emissary.config.ConfigUtil.initialize();
        ConfigUtil.getClassNameInventory();
>>>>>>> 19e2a11e

        // Confirm logs contain flavor message
        assertTrue(
                appender.list.stream()
                        .anyMatch(i -> i.getFormattedMessage()
                                .contains("appeared to be flavored with NORM")));

        System.clearProperty(ConfigUtil.CONFIG_FLAVOR_PROPERTY);
        ConfigUtil.initialize();
    }

    @Test
    void testGetFlavorFromFile() {
        final String flavor = ConfigUtil.getFlavorsFromCfgFile(Paths.get(CDIR.toString() + "emissary.admin.ClassNameInventory-flavor1.cfg").toFile());
        assertEquals("flavor1", flavor, "Flavors didn't match");
    }

    @Test
    void testGetMultipleFlavorFromFile() {
        final String flavor = ConfigUtil.getFlavorsFromCfgFile(Paths.get(CDIR.toString(), "emissary.junk.TrunkPlace-f1,f2,f3.cfg").toFile());
        assertEquals("f1,f2,f3", flavor, "Flavors didn't match");
    }

    @Test
    void testGetFlavorsNotACfgFile() {
        final String flavor = ConfigUtil.getFlavorsFromCfgFile(Paths.get(CDIR.toString(), "emissary.util.JunkPlace-f1.config").toFile());
        assertEquals("", flavor, "Should have been empty, not a cfg file");
    }

    @Test
    void testGetNoFlavor() {
        final String flavor = ConfigUtil.getFlavorsFromCfgFile(Paths.get(CDIR.toString(), "emissary.util.PepperPlace.config").toFile());
        assertEquals("", flavor, "Should have been empty, no flavor");
    }

    @Test
    void testGetFlavorMultipleHyphens() {
        final String flavor =
                ConfigUtil.getFlavorsFromCfgFile(Paths.get(CDIR.toString(), "emissary.util.DrPibbPlace-flavor1-flavor2-flavor3.cfg").toFile());
        assertEquals("flavor3", flavor, "Should have been the last flavor");

    }

    @Test
    void testDuplicateEntryInClassNameInventoryThrowsIOException() throws IOException, EmissaryException {
        // setup
        final Path cfgDir1 = createTmpSubDir("cfg1ABCDE");
        final Path cfgDir2 = createTmpSubDir("cfg2ABCDE");
        final String one = "DevNullPlace         = \"emissary.place.first.DevNullPlace\"\n";
        createFileAndPopulate(cfgDir1, "emissary.admin.ClassNameInventory.cfg", one);
        final String two = "BlahBlahPlace         = \"emissary.place.second.DevNullPlace\"\n";
        final String three = "DevNullPlace         = \"emissary.place.second.DevNullPlace2\"\n";
        createFileAndPopulate(cfgDir2, "emissary.admin.ClassNameInventory-hasdups.cfg", two + three);

        final String origConfigDirProp = System.getProperty(CONFIG_DIR_PROPERTY);
        System.setProperty(CONFIG_DIR_PROPERTY, cfgDir1.toAbsolutePath() + "," + cfgDir2.toAbsolutePath());
        ConfigUtil.initialize();

        // run
        final Configurator c = ConfigUtil.getClassNameInventory();
        // clean up quick so other test don't fail
        System.setProperty(CONFIG_DIR_PROPERTY, origConfigDirProp);
        ConfigUtil.initialize();

        // assert
        assertNotNull(c, "Should have a configurator");
        assertEquals(1, c.entryKeys().size(), "Should be 1 key"); // second one is not loaded
        // replaces with the last one
        assertEquals("emissary.place.first.DevNullPlace", c.findStringEntry("DevNullPlace"), "DevNullPlace was not parsed");
        assertNull(c.findStringEntry("BlahBlahPlace"), "BlahBlahPlace should not have been");
    }

    @Test
    void testMissingImportFileInConfig(@TempDir final Path dir) throws IOException {
        final String priname = dir + "/primary.cfg";
        final String impname = dir + "/import.cfg";
        final byte[] primary = ("IMPORT_FILE = \"" + impname + "\"").getBytes();

        // Initialize String[] for files for getConfigInfo(final String[] preferences)
        final String[] files = new String[] {priname};

        String result = "";
        String importFileName = Paths.get(impname).getFileName().toString();

        try {
            Executrix.writeDataToFile(primary, priname);
            ConfigUtil.getConfigInfo(files);
        } catch (IOException iox) {
            // will catch as IMPORT_FILE is not created/found, String result will be thrown IO Exception Message
            result = iox.getMessage();
        } finally {
            FileUtils.deleteDirectory(dir.toFile());
        }

        String noImportExpectedMessage = "In " + priname + ", cannot find IMPORT_FILE: " + impname
                + " on the specified path. Make sure IMPORT_FILE (" + importFileName + ") exists, and the file path is correct.";

        assertEquals(result, noImportExpectedMessage, "IMPORT_FAIL Message Not What Was Expected.");
    }

    private Path createTmpSubDir(final String name) throws IOException {
        final Path dir = Paths.get(CDIR.toString(), name);
        Files.createDirectory(dir);
        testFilesAndDirectories.add(dir);
        return dir;
    }

    private Path createFileAndPopulate(final Path dir, final String name, final String contents) {
        final Path file = Paths.get(dir.toString(), name);
        testFilesAndDirectories.add(file);
        try (OutputStream ros = Files.newOutputStream(file)) {
            ros.write(contents.getBytes());
        } catch (IOException ex) {
            logger.error("Problem making {}", file, ex);
            throw new RuntimeException(ex);
        }
        return file;
    }
}<|MERGE_RESOLUTION|>--- conflicted
+++ resolved
@@ -420,13 +420,7 @@
         System.setProperty(CONFIG_DIR_PROPERTY, String.valueOf(noCfgsFolder.toAbsolutePath()));
         ConfigUtil.initialize();
 
-<<<<<<< HEAD
-        EmissaryException thrown = assertThrows(EmissaryException.class, ConfigUtil::getMasterClassNames);
-=======
-        EmissaryException thrown = assertThrows(EmissaryException.class, () -> {
-            final Configurator c = ConfigUtil.getClassNameInventory();
-        });
->>>>>>> 19e2a11e
+        EmissaryException thrown = assertThrows(EmissaryException.class, ConfigUtil::getClassNameInventory);
 
         assertTrue(thrown.getMessage().contains("No places to start."));
     }
@@ -443,13 +437,7 @@
         System.setProperty(CONFIG_DIR_PROPERTY, String.valueOf(oldCfgsFolder.toAbsolutePath()));
         ConfigUtil.initialize();
 
-<<<<<<< HEAD
-        EmissaryException thrown = assertThrows(EmissaryException.class, ConfigUtil::getMasterClassNames);
-=======
-        EmissaryException thrown = assertThrows(EmissaryException.class, () -> {
-            final Configurator c = ConfigUtil.getClassNameInventory();
-        });
->>>>>>> 19e2a11e
+        EmissaryException thrown = assertThrows(EmissaryException.class, ConfigUtil::getClassNameInventory);
 
         assertTrue(thrown.getMessage().contains("No places to start."));
     }
@@ -551,13 +539,8 @@
         createFileAndPopulate(CDIR, "emissary.admin.ClassNameInventory-NORM.cfg", contents2);
         System.setProperty(ConfigUtil.CONFIG_FLAVOR_PROPERTY, "NORM");
 
-<<<<<<< HEAD
-        ConfigUtil.initialize();
-        ConfigUtil.getMasterClassNames();
-=======
-        emissary.config.ConfigUtil.initialize();
+        ConfigUtil.initialize();
         ConfigUtil.getClassNameInventory();
->>>>>>> 19e2a11e
 
         // Confirm logs contain flavor message
         assertTrue(
