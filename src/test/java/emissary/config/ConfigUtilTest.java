--- conflicted
+++ resolved
@@ -543,13 +543,8 @@
         createFileAndPopulate(CDIR, "emissary.admin.ClassNameInventory-NORM.cfg", contents2);
         System.setProperty(ConfigUtil.CONFIG_FLAVOR_PROPERTY, "NORM");
 
-<<<<<<< HEAD
-        ConfigUtil.initialize();
-        ConfigUtil.getMasterClassNames();
-=======
-        emissary.config.ConfigUtil.initialize();
+        ConfigUtil.initialize();
         ConfigUtil.getClassNameInventory();
->>>>>>> 750c5a57
 
         // Confirm logs contain flavor message
         assertTrue(
