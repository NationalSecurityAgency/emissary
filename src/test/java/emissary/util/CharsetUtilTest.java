--- conflicted
+++ resolved
@@ -32,19 +32,11 @@
 
         assertTrue(CharsetUtil.isUtf8("This is a bytes array test. 123 #$%".getBytes()), "Ascii bytes are utf8");
 
-<<<<<<< HEAD
         for (int i = 0; i < S.size(); i++) {
-            assertTrue(CharsetUtil.isUTF8(S.get(i)),
+            assertTrue(CharsetUtil.isUtf8(S.get(i)),
                     "Foreign strings from java, entry " + i + " of " + S.size() + " == " + S.get(i) + "/" + S.get(i).length());
-            assertTrue(CharsetUtil.isUTF8(S.get(i).getBytes()),
+            assertTrue(CharsetUtil.isUtf8(S.get(i).getBytes()),
                     "Foreign bytes from java, entry " + i + " of " + S.size() + " == " + S.get(i) + "/" + S.get(i).getBytes().length);
-=======
-        for (int i = 0; i < S.length; i++) {
-            assertTrue(CharsetUtil.isUtf8(S[i]), "Foreign strings from java, entry " + i + " of " + S.length + " == " + S[i] + "/" + S[i].length());
-            assertTrue(CharsetUtil.isUtf8(S[i].getBytes()),
-                    "Foreign bytes from java, entry " + i + " of " + S.length + " == " + S[i] + "/" + S[i].getBytes().length);
->>>>>>> ae175986
-
         }
     }
 
